# Tools
<<<<<<< HEAD
=======
import logging
from typing import Callable, Optional
>>>>>>> ad595325

from codex.common.ai_block import Indentifiers
from codex.requirements.matching import find_best_match
from codex.requirements.model import (
    InterviewMessage,
    InterviewMessageWithResponse,
    Tool,
)

logger = logging.getLogger(__name__)


<<<<<<< HEAD
async def use_tool(
    input: InterviewMessage | InterviewMessageWithResponse,
    ids: Indentifiers,
    memory: list[InterviewMessageWithResponse],
    available_tools: list[Tool],
) -> InterviewMessageWithResponse:
    # Use best match here
    match = find_best_match(
        target=input.tool, choices=[tool.name for tool in available_tools]
    )
    if match:
        best_match, similarity = match[0], match[1]
        # convert the best match back to the tool object
        tool: Tool = next(tool for tool in available_tools if tool.name == best_match)
        match best_match:
            case _:
                if tool.func:
                    if resp := tool.func(input.content):
                        return InterviewMessageWithResponse(
                            tool=input.tool, content=input.content, response=resp
                        )
                # If no function is available, use the block
                print(f"Generating Response for {tool.name}")
                block = tool.block()
                response: InterviewMessageWithResponse = await block.invoke(
                    ids=ids,
                    invoke_params={
                        "content": input.content,
                        "memory": memory,
                    },
                )
                return InterviewMessageWithResponse(
                    tool=input.tool,
                    content=input.content,
                    response=response.response,
                )

    print("No Match Found")
    return InterviewMessageWithResponse(
        tool=input.tool,
        content=input.content,
        response="No match found for tool name supplied",
    )
=======
def choose_tool(
    raw_prompt: str, ask_callback: Optional[Callable[..., str]] = None
) -> str:
    # TODO: DO better matching here.
    match raw_prompt.strip().lower():
        case s if s.startswith("search"):
            return complete_anth(raw_prompt, make_sendable=True)
        case s if s.startswith("ask"):
            if ask_callback:
                if resp := input(raw_prompt):
                    return resp
                else:
                    logger.info("Generating Response for Ask")
                    return choose_tool(
                        f"search: {raw_prompt}", ask_callback=ask_callback
                    )
            else:
                logger.info("Generating Response for Ask")
                return choose_tool(f"search: {raw_prompt}", ask_callback=ask_callback)
        case s if s.startswith("finished"):
            return "finished"
        case _:
            return ""
>>>>>>> ad595325
<|MERGE_RESOLUTION|>--- conflicted
+++ resolved
@@ -1,9 +1,6 @@
 # Tools
-<<<<<<< HEAD
-=======
 import logging
 from typing import Callable, Optional
->>>>>>> ad595325
 
 from codex.common.ai_block import Indentifiers
 from codex.requirements.matching import find_best_match
@@ -16,7 +13,6 @@
 logger = logging.getLogger(__name__)
 
 
-<<<<<<< HEAD
 async def use_tool(
     input: InterviewMessage | InterviewMessageWithResponse,
     ids: Indentifiers,
@@ -59,29 +55,4 @@
         tool=input.tool,
         content=input.content,
         response="No match found for tool name supplied",
-    )
-=======
-def choose_tool(
-    raw_prompt: str, ask_callback: Optional[Callable[..., str]] = None
-) -> str:
-    # TODO: DO better matching here.
-    match raw_prompt.strip().lower():
-        case s if s.startswith("search"):
-            return complete_anth(raw_prompt, make_sendable=True)
-        case s if s.startswith("ask"):
-            if ask_callback:
-                if resp := input(raw_prompt):
-                    return resp
-                else:
-                    logger.info("Generating Response for Ask")
-                    return choose_tool(
-                        f"search: {raw_prompt}", ask_callback=ask_callback
-                    )
-            else:
-                logger.info("Generating Response for Ask")
-                return choose_tool(f"search: {raw_prompt}", ask_callback=ask_callback)
-        case s if s.startswith("finished"):
-            return "finished"
-        case _:
-            return ""
->>>>>>> ad595325
+    )