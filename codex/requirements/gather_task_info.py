# Task Breakdown Micro Agent
import asyncio
import logging
from typing import Callable, Optional

<<<<<<< HEAD
from codex.common.ai_block import Identifiers
=======
from codex.common.ai_block import Indentifiers
from codex.common.logging_config import setup_logging
>>>>>>> 12e6e866
from codex.requirements.blocks.interview.ai_ask import AskBlock
from codex.requirements.blocks.interview.ai_finish import FinishBlock
from codex.requirements.blocks.interview.ai_interview import InterviewBlock
from codex.requirements.blocks.interview.ai_search import SearchBlock
from codex.requirements.choose_tool import use_tool
from codex.requirements.model import (
    InterviewMessageUse,
    InterviewMessageWithResponse,
    Tool,
)

logger = logging.getLogger(__name__)


async def gather_task_info_loop(
    task: str, ids: Identifiers, ask_callback: Optional[Callable[..., str]] = None
) -> tuple[str, list[InterviewMessageWithResponse]]:
    tools: list[Tool] = [
        Tool(
            name="ask",
            description="ask the user a question",
            func=ask_callback,
            block=AskBlock,
        ),
        Tool(
            name="search",
            description="search the web for information",
            # If we want to integrate opensearch or perplexity, it would be func=perplexity.search or some wrapper around it
            # func=opensearch.search,
            block=SearchBlock,
        ),
        Tool(
            name="finished",
            description="finish the task and provide a comprehensive project to the user. Include the important notes from the task as well. This should be very detailed and comprehensive. Do NOT use this if there are unsettled questions.",
            block=FinishBlock,
        ),
    ]

    memory: list[InterviewMessageWithResponse] = []
    while True:
        interview_start = InterviewBlock()
        running_message: InterviewMessageUse = await interview_start.invoke(
            ids=ids,
            invoke_params={
                "task": task,
                "tools": {tool.name: tool.description for tool in tools},
                "memory": memory,
            },
        )

        # async handle for each item in running_message.uses
        results: list[InterviewMessageWithResponse] = await asyncio.gather(
            *[
                use_tool(input=i, available_tools=tools, ids=ids, memory=memory)
                for i in running_message.uses
                if i.tool == "ask"
            ]
        )

        for result in results:
            logging.debug(f"{result.tool} : {result.content} : {result.response}")
            memory.append(result)

        results: list[InterviewMessageWithResponse] = await asyncio.gather(
            *[
                use_tool(input=i, available_tools=tools, ids=ids, memory=memory)
                for i in running_message.uses
                if i.tool == "search"
            ]
        )

        for result in results:
            logging.info(f"{result.tool} : {result.content} : {result.response}")
            memory.append(result)

        if (
            any(_.tool == "finished" for _ in running_message.uses)
            and len(running_message.uses) == 1
        ):
            results: list[InterviewMessageWithResponse] = await asyncio.gather(
                *[
                    use_tool(input=i, available_tools=tools, ids=ids, memory=memory)
                    for i in running_message.uses
                    if i.tool == "finished"
                ]
            )

            for result in results:
                logging.info(f"{result.tool} : {result.content} : {result.response}")
                memory.append(result)

            # if there is a finished message, return the summary from that memory.content and the memory
            for item in memory:
                if item.tool == "finished":
                    return item.content, memory
        else:
            logging.warning("Tried to finish with pending questions.")
            continue


if __name__ == "__main__":
    from asyncio import run

    from openai import AsyncOpenAI
    from prisma import Prisma

<<<<<<< HEAD
    from codex.common.test_const import identifier_1

    ids = identifier_1
=======
    setup_logging(local=True)

    ids = Indentifiers(user_id=1, app_id=1)
>>>>>>> 12e6e866
    db_client = Prisma(auto_register=True)
    oai = AsyncOpenAI()

    async def main():
        await db_client.connect()
        response, memory = await gather_task_info_loop(
            task="I need to make a website",
            ids=ids,
        )
        logger.info(response)
        await db_client.disconnect()
        return response, memory

    resp = run(main())
    logger.info(resp[0])
    logger.info(resp[1])<|MERGE_RESOLUTION|>--- conflicted
+++ resolved
@@ -3,12 +3,7 @@
 import logging
 from typing import Callable, Optional
 
-<<<<<<< HEAD
 from codex.common.ai_block import Identifiers
-=======
-from codex.common.ai_block import Indentifiers
-from codex.common.logging_config import setup_logging
->>>>>>> 12e6e866
 from codex.requirements.blocks.interview.ai_ask import AskBlock
 from codex.requirements.blocks.interview.ai_finish import FinishBlock
 from codex.requirements.blocks.interview.ai_interview import InterviewBlock
@@ -115,15 +110,9 @@
     from openai import AsyncOpenAI
     from prisma import Prisma
 
-<<<<<<< HEAD
     from codex.common.test_const import identifier_1
 
     ids = identifier_1
-=======
-    setup_logging(local=True)
-
-    ids = Indentifiers(user_id=1, app_id=1)
->>>>>>> 12e6e866
     db_client = Prisma(auto_register=True)
     oai = AsyncOpenAI()
 
