import logging
from enum import Enum
from typing import List

from pydantic import BaseModel

import codex.common.test_const as test_consts
from codex.common.model import ObjectTypeModel as ObjectTypeE

logger = logging.getLogger(__name__)


class ExampleTask(Enum):
    AVAILABILITY_CHECKER = "Availability Checker"
    INVOICE_GENERATOR = "Invoice Generator"
    APPOINTMENT_OPTIMIZATION_TOOL = "Appointment Optimization Tool"
    DISTANCE_CALCULATOR = "Distance Calculator"
    PROFILE_MANAGEMENT_SYSTEM = "Profile Management System"
    CALENDAR_BOOKING_SYSTEM = "Calendar Booking System"
    INVENTORY_MANAGEMENT_SYSTEM = "Inventory Management System"
    INVOICING_AND_PAYMENT_TRACKING_SYSTEM = "Invoiceing and Payment Tracking System"
    TICTACTOE_GAME = "TicTacToe Game"

    @staticmethod
    def get_app_id(task):
        """
        Get the corresponding app ID based on the given task.
        If we do not have hardcoded requirements we return None

        Args:
            task (ExampleTask): The task for which to retrieve the app ID.

        Returns:
            str or None: The app ID corresponding to the task, or None if no app ID is available.

        Raises:
            NotImplementedError: If the given task is not implemented.

        """
        match task:
            case ExampleTask.AVAILABILITY_CHECKER:
                return test_consts.app_id_1
            case ExampleTask.INVOICE_GENERATOR:
                return test_consts.app_id_2
            case ExampleTask.APPOINTMENT_OPTIMIZATION_TOOL:
                return test_consts.app_id_3
            case ExampleTask.DISTANCE_CALCULATOR:
                return test_consts.app_id_4
            case ExampleTask.PROFILE_MANAGEMENT_SYSTEM:
                return test_consts.app_id_5
            case ExampleTask.CALENDAR_BOOKING_SYSTEM:
                # return test_consts.app_id_6
                return None
            case ExampleTask.INVENTORY_MANAGEMENT_SYSTEM:
                # return test_consts.app_id_7
                return None
            case ExampleTask.INVOICING_AND_PAYMENT_TRACKING_SYSTEM:
                # return test_consts.app_id_8
                return None
            case ExampleTask.TICTACTOE_GAME:
                return test_consts.app_id_11
            case _:
                raise NotImplementedError(f"Example Task {task.value} not implemented")

    @staticmethod
    def get_interview_id(task):
        """
        Get the interview ID based on the given task.
        If we do not have hardcoded requirements we return None

        Args:
            task (ExampleTask): The task for which to retrieve the interview ID.

        Returns:
            int or None: The interview ID corresponding to the task, or None if no interview ID is available.

        Raises:
            NotImplementedError: If the task is not implemented.

        """
        match task:
            case ExampleTask.AVAILABILITY_CHECKER:
                return test_consts.interview_id_1
            case ExampleTask.INVOICE_GENERATOR:
                return test_consts.interview_id_2
            case ExampleTask.APPOINTMENT_OPTIMIZATION_TOOL:
                return test_consts.interview_id_3
            case ExampleTask.DISTANCE_CALCULATOR:
                return test_consts.interview_id_4
            case ExampleTask.PROFILE_MANAGEMENT_SYSTEM:
                return test_consts.interview_id_5
            case ExampleTask.CALENDAR_BOOKING_SYSTEM:
                # return test_consts.interview_id_6
                return None
            case ExampleTask.INVENTORY_MANAGEMENT_SYSTEM:
                # return test_consts.interview_id_7
                return None
            case ExampleTask.INVOICING_AND_PAYMENT_TRACKING_SYSTEM:
                # return test_consts.interview_id_8
                return None
            case ExampleTask.TICTACTOE_GAME:
                return test_consts.interview_id_11
            case _:
                raise NotImplementedError(f"Example Task {task.value} not implemented")

    @staticmethod
    def get_task_description(task):
        """
        Returns the description of a given task.

        Parameters:
        - task: An instance of the ExampleTask enum.

        Returns:
        - A string representing the description of the task.

        Raises:
        - NotImplementedError: If the task is not implemented.
        """

        match task:
            case ExampleTask.AVAILABILITY_CHECKER:
                return "Function that returns the real-time availability of professionals, updating based on current activity or schedule."
            case ExampleTask.INVOICE_GENERATOR:
                return "Generates invoices based on services, billable hours, and parts used, with options for different rates and taxes."
            case ExampleTask.APPOINTMENT_OPTIMIZATION_TOOL:
                return "Suggests optimal appointment slots based on availability, working hours, and travel time considerations."
            case ExampleTask.DISTANCE_CALCULATOR:
                return "Calculates the distance between the professional's and client's locations for planning travel time."
            case ExampleTask.PROFILE_MANAGEMENT_SYSTEM:
                return "Allows creation and updating of client and professional profiles, storing contact info, preferences, and history."
            case ExampleTask.CALENDAR_BOOKING_SYSTEM:
                return "Enables booking, rescheduling, or canceling of appointments, and allows professionals to manage their schedules."
            case ExampleTask.INVENTORY_MANAGEMENT_SYSTEM:
                return "Tracks inventory levels and usage for each client service, including adding, updating, and deleting items."
            case ExampleTask.INVOICING_AND_PAYMENT_TRACKING_SYSTEM:
                return "Manages invoicing for services rendered, tracks payments, and handles financial reports and insights."
            case ExampleTask.TICTACTOE_GAME:
                return "Two Players TicTacToe Game communicate through an API."
            case _:
                raise NotImplementedError(f"Example Task {task.value} not implemented")


class DatabaseEnums(BaseModel):
    name: str
    description: str
    values: list[str]
    definition: str

    def __str__(self):
        return f"**Enum: {self.name}**\n\n**Values**:\n{', '.join(self.values)}\n"


class DatabaseTable(BaseModel):
    name: str | None = None
    description: str
    definition: str  # prisma model for a table

    def __str__(self):
        return f"**Table: {self.name}**\n\n\n\n**Definition**:\n```\n{self.definition}\n```\n"


class DatabaseSchema(BaseModel):
    name: str  # name of the database schema
    description: str  # context on what the database schema is
    tables: List[DatabaseTable]  # list of tables in the database schema
    enums: List[DatabaseEnums]

    def __str__(self):
        tables_str = "\n".join(str(table) for table in self.tables)
        enum_str = "\n".join(str(enum) for enum in self.enums)
        return f"## {self.name}\n**Description**: {self.description}\n**Tables**:\n{tables_str}\n**Enums**:\n{enum_str}\n"


class APIEndpointWrapper(BaseModel):
    request_model: ObjectTypeE
    response_model: ObjectTypeE


class EndpointSchemaRefinementResponse(BaseModel):
    think: str
    db_models_needed: list[str]
    api_endpoint: APIEndpointWrapper


class PreAnswer(BaseModel):
    tables: list[dict[str, str]]
    enums: list[dict[str, str]]


class DBResponse(BaseModel):
    think: str
    anti_think: str
    plan: str
    refine: str
    pre_answer: PreAnswer
    pre_answer_issues: str
    full_schema: str
    database_schema: DatabaseSchema
<<<<<<< HEAD
    conclusions: str


class ReplyEnum(enum.Enum):
    YES = "yes"
    NO = "no"
    NA = "na"
    UNANSWERED = "unanswered"

    def __eq__(self, other):
        if self is ReplyEnum.NA:
            return False
        return super().__eq__(other)

    @classmethod
    def _missing_(cls, value: object):
        if isinstance(value, str):
            value = value.replace("/", "").lower()
            if value.lower() == "yes":
                return ReplyEnum.YES
            elif value.lower() == "no":
                return ReplyEnum.NO
            elif value.lower() == "na":
                return ReplyEnum.NA
        raise ValueError(f"{value} is not a valid ReplyEnum")


class RequirementsRefined(BaseModel):
    need_db: ReplyEnum = ReplyEnum.UNANSWERED
    need_db_justification: str = ""

    need_frontend_api: ReplyEnum = ReplyEnum.UNANSWERED
    need_frontend_api_justification: str = ""

    need_other_services_api: ReplyEnum = ReplyEnum.UNANSWERED
    need_other_services_api_justification: str = ""

    need_external_api: ReplyEnum = ReplyEnum.UNANSWERED
    need_external_api_justification: str = ""

    need_api_keys: ReplyEnum = ReplyEnum.UNANSWERED
    need_api_keys_justification: str = ""

    need_monitoring: ReplyEnum = ReplyEnum.UNANSWERED
    need_monitoring_justification: str = ""

    need_internationalization: ReplyEnum = ReplyEnum.UNANSWERED
    need_internationalization_justification: str = ""

    need_analytics: ReplyEnum = ReplyEnum.UNANSWERED
    need_analytics_justification: str = ""

    need_monetization: ReplyEnum = ReplyEnum.UNANSWERED
    need_monetization_justification: str = ""

    monetization_model: str = "No Answer"
    monetization_model_justification: str = ""

    monetization_type: str = "No Answer"
    monetization_type_justification: str = ""

    monetization_scope: str = "No Answer"
    monetization_scope_justification: str = ""

    monetization_authorization: ReplyEnum = ReplyEnum.UNANSWERED
    monetization_authorization_justification: str = ""

    need_authentication: ReplyEnum = ReplyEnum.UNANSWERED
    need_authentication_justification: str = ""

    need_authorization: ReplyEnum = ReplyEnum.UNANSWERED
    need_authorization_justification: str = ""

    authorization_roles: List[str] = []
    authorization_roles_justification: str = ""

    dirty_requirements: Optional[list[RequirementsQA]]


class DatabaseSchemaRequirement(BaseModel):
    thoughts: str
    prisma_table_models: List[str]


class APIRouteRequirement(BaseModel):
    # I'll use these to generate the endpoint
    method: str
    path: str

    function_name: str

    # This is context on what this api route should do
    description: str

    # This is the access level required to access this api route
    access_level: AccessLevel

    # This is the model for the request and response
    request_model: Optional[ObjectTypeE] = None
    response_model: Optional[ObjectTypeE] = None

    # This is the database schema this api route will use
    # I'm thinking it will be a prisma table schema or maybe a list of table schemas
    # See the schema.prisma file in the codex directory more info
    database_schema: DatabaseSchema | None = None
    # data_models: Optional[List[ObjectFieldE]] = None

    def __str__(self):
        db_schema_str = (
            f"**Database Schema**:\n{str(self.database_schema)}\n"
            if self.database_schema
            else ""
        )
        return (
            f"**Method**: `{self.method}`\n"
            f"**Path**: `{self.path}`\n"
            f"**Function Name**: `{self.function_name}`\n"
            f"**Description**: {self.description}\n"
            f"**Request Model**:\n{str(self.request_model)}\n"
            f"**Response Model**:\n{str(self.response_model)}\n"
            f"{db_schema_str}"
        )


class ApplicationRequirements(BaseModel):
    # Application name
    name: str
    # Context on what the application is
    context: str

    api_routes: List[APIRouteRequirement] | None = None

    def __str__(self):
        if not self.api_routes:
            return f"# {self.name}\n**Context**: {self.context}\n"
        api_routes_str = "\n".join(str(route) for route in self.api_routes)
        return f"# {self.name}\n**Context**: {self.context}\n**API Routes**:\n{api_routes_str}\n"


# Running State Object Dict


class StateObj:
    def __init__(self, task: str):
        self.task = task
        self.project_description: str
        self.project_description_thoughts: str
        self.clarifying_questions: list[Clarification] = []
        self.q_and_a: list[QandA] = []
        self.product_description: str
        self.product_name: str
        self.features: list[Feature] = []
        self.requirements_q_and_a: list[RequirementsQA] = []
        self.refined_requirement_q_a: RequirementsRefined
        self.requirements: ReqObj
        self.modules: list[Module] = []
        self.database: Optional[DatabaseSchema] = None

    @staticmethod
    def convert_to_q_and_a_format(
        question: str, answer: str, thoughts: str | None = None
    ) -> str:
        if thoughts:
            return Q_AND_A_FORMAT_WITH_THOUGHTS.format(
                question=question, answer=answer, thoughts=thoughts
            )
        return Q_AND_A_FORMAT.format(question=question, answer=answer)

    def conclusive_q_and_a(self) -> list[QandA]:
        conclusive: list[QandA] = []
        for qa in self.q_and_a:
            if qa.was_conclusive and qa.was_conclusive == "Yes":
                conclusive.append(qa)
            else:
                logger.info(f"Maybe an oopsie here? {qa}")
        return conclusive

    def conclusive_q_and_a_as_string(self) -> str:
        conclusive = self.conclusive_q_and_a()
        output = ""
        for qa in conclusive:
            output += self.convert_to_q_and_a_format(
                qa.question, qa.team_answer, qa.thoughts
            )
        return output

    def add_clarifying_question(self, clarifying_question: Clarification) -> None:
        if not self.clarifying_questions:
            self.clarifying_questions = []
        self.clarifying_questions.append(clarifying_question)

    def clarifying_questions_as_string(self) -> str:
        output = ""
        for clarifcation in self.clarifying_questions:
            output += self.convert_to_q_and_a_format(
                question=clarifcation.question,
                answer=clarifcation.answer,
                thoughts=clarifcation.thoughts,
            )
        return output

    def joint_q_and_a(self) -> str:
        return (
            self.clarifying_questions_as_string() + self.conclusive_q_and_a_as_string()
        )

    def requirements_q_and_a_string(self) -> str:
        output: str = ""
        for req in self.requirements_q_and_a:
            answer_text = (
                req.answer if isinstance(req.answer, str) else "\n".join(req.answer)
            )
            output += self.convert_to_q_and_a_format(
                req.question, answer_text, req.think
            )
        return output

    def __repr__(self):
        # Provide default representations for potentially uninitialized attributes
        project_description = repr(getattr(self, "project_description", "None"))
        project_description_thoughts = repr(
            getattr(self, "project_description_thoughts", "None")
        )
        clarifying_questions = repr(getattr(self, "clarifying_questions", []))
        q_and_a = repr(getattr(self, "q_and_a", []))
        product_description = repr(getattr(self, "product_description", "None"))
        product_name = repr(getattr(self, "product_name", "None"))
        features = repr(getattr(self, "features", []))
        requirements_q_and_a = repr(getattr(self, "requirements_q_and_a", []))
        requirements = repr(getattr(self, "requirements", "None"))
        modules = repr(getattr(self, "modules", []))

        return (
            f"StateObj(task={self.task!r}, project_description={project_description}, "
            f"project_description_thoughts={project_description_thoughts}, "
            f"clarifying_questions={clarifying_questions}, q_and_a={q_and_a}, "
            f"product_description={product_description}, product_name={product_name}, "
            f"features={features}, requirements_q_and_a={requirements_q_and_a}, "
            f"requirements={requirements}, modules={modules})"
        )

    def __str__(self):
        # Provide default values or representations for potentially uninitialized attributes
        project_description = getattr(self, "project_description", "Not provided")
        product_description = getattr(self, "product_description", "Not provided")
        product_name = getattr(self, "product_name", "Not provided")
        getattr(self, "features", [])
        getattr(self, "clarifying_questions", [])
        getattr(self, "requirements_q_and_a", [])
        modules: List[Module] = getattr(self, "modules", [])

        modules_text = "\n".join(module.__str__() for module in modules if module)
        requirements_text = self.requirements.__str__()
        requirements_q_and_a_text = self.requirements_q_and_a_string()
        features_text = "\n".join(feature.__str__() for feature in self.features)
        clarifying_questions_text = self.clarifying_questions_as_string()
        conclusive_q_and_a_text = self.conclusive_q_and_a_as_string()
        if hasattr(self, "database") and self.database:
            database_text = self.database.__str__()
        else:
            database_text = "Database Not Yet Generated"
        return f"""# {product_name}\n
## Task \n{self.task}\n
### Project Description\n{project_description}\n
### Product Description\n{product_description}\n
### Features\n{features_text}\n
### Clarifiying Questions\n{clarifying_questions_text}\n
### Conclusive Q&A\n{conclusive_q_and_a_text}\n
### Requirement Q&A\n{requirements_q_and_a_text}\n
### Requirements\n{requirements_text}\n
### Modules\n{modules_text}
### Database Design\n{database_text}"""
=======
    conclusions: str
>>>>>>> 88acd1b2
<|MERGE_RESOLUTION|>--- conflicted
+++ resolved
@@ -197,279 +197,4 @@
     pre_answer_issues: str
     full_schema: str
     database_schema: DatabaseSchema
-<<<<<<< HEAD
-    conclusions: str
-
-
-class ReplyEnum(enum.Enum):
-    YES = "yes"
-    NO = "no"
-    NA = "na"
-    UNANSWERED = "unanswered"
-
-    def __eq__(self, other):
-        if self is ReplyEnum.NA:
-            return False
-        return super().__eq__(other)
-
-    @classmethod
-    def _missing_(cls, value: object):
-        if isinstance(value, str):
-            value = value.replace("/", "").lower()
-            if value.lower() == "yes":
-                return ReplyEnum.YES
-            elif value.lower() == "no":
-                return ReplyEnum.NO
-            elif value.lower() == "na":
-                return ReplyEnum.NA
-        raise ValueError(f"{value} is not a valid ReplyEnum")
-
-
-class RequirementsRefined(BaseModel):
-    need_db: ReplyEnum = ReplyEnum.UNANSWERED
-    need_db_justification: str = ""
-
-    need_frontend_api: ReplyEnum = ReplyEnum.UNANSWERED
-    need_frontend_api_justification: str = ""
-
-    need_other_services_api: ReplyEnum = ReplyEnum.UNANSWERED
-    need_other_services_api_justification: str = ""
-
-    need_external_api: ReplyEnum = ReplyEnum.UNANSWERED
-    need_external_api_justification: str = ""
-
-    need_api_keys: ReplyEnum = ReplyEnum.UNANSWERED
-    need_api_keys_justification: str = ""
-
-    need_monitoring: ReplyEnum = ReplyEnum.UNANSWERED
-    need_monitoring_justification: str = ""
-
-    need_internationalization: ReplyEnum = ReplyEnum.UNANSWERED
-    need_internationalization_justification: str = ""
-
-    need_analytics: ReplyEnum = ReplyEnum.UNANSWERED
-    need_analytics_justification: str = ""
-
-    need_monetization: ReplyEnum = ReplyEnum.UNANSWERED
-    need_monetization_justification: str = ""
-
-    monetization_model: str = "No Answer"
-    monetization_model_justification: str = ""
-
-    monetization_type: str = "No Answer"
-    monetization_type_justification: str = ""
-
-    monetization_scope: str = "No Answer"
-    monetization_scope_justification: str = ""
-
-    monetization_authorization: ReplyEnum = ReplyEnum.UNANSWERED
-    monetization_authorization_justification: str = ""
-
-    need_authentication: ReplyEnum = ReplyEnum.UNANSWERED
-    need_authentication_justification: str = ""
-
-    need_authorization: ReplyEnum = ReplyEnum.UNANSWERED
-    need_authorization_justification: str = ""
-
-    authorization_roles: List[str] = []
-    authorization_roles_justification: str = ""
-
-    dirty_requirements: Optional[list[RequirementsQA]]
-
-
-class DatabaseSchemaRequirement(BaseModel):
-    thoughts: str
-    prisma_table_models: List[str]
-
-
-class APIRouteRequirement(BaseModel):
-    # I'll use these to generate the endpoint
-    method: str
-    path: str
-
-    function_name: str
-
-    # This is context on what this api route should do
-    description: str
-
-    # This is the access level required to access this api route
-    access_level: AccessLevel
-
-    # This is the model for the request and response
-    request_model: Optional[ObjectTypeE] = None
-    response_model: Optional[ObjectTypeE] = None
-
-    # This is the database schema this api route will use
-    # I'm thinking it will be a prisma table schema or maybe a list of table schemas
-    # See the schema.prisma file in the codex directory more info
-    database_schema: DatabaseSchema | None = None
-    # data_models: Optional[List[ObjectFieldE]] = None
-
-    def __str__(self):
-        db_schema_str = (
-            f"**Database Schema**:\n{str(self.database_schema)}\n"
-            if self.database_schema
-            else ""
-        )
-        return (
-            f"**Method**: `{self.method}`\n"
-            f"**Path**: `{self.path}`\n"
-            f"**Function Name**: `{self.function_name}`\n"
-            f"**Description**: {self.description}\n"
-            f"**Request Model**:\n{str(self.request_model)}\n"
-            f"**Response Model**:\n{str(self.response_model)}\n"
-            f"{db_schema_str}"
-        )
-
-
-class ApplicationRequirements(BaseModel):
-    # Application name
-    name: str
-    # Context on what the application is
-    context: str
-
-    api_routes: List[APIRouteRequirement] | None = None
-
-    def __str__(self):
-        if not self.api_routes:
-            return f"# {self.name}\n**Context**: {self.context}\n"
-        api_routes_str = "\n".join(str(route) for route in self.api_routes)
-        return f"# {self.name}\n**Context**: {self.context}\n**API Routes**:\n{api_routes_str}\n"
-
-
-# Running State Object Dict
-
-
-class StateObj:
-    def __init__(self, task: str):
-        self.task = task
-        self.project_description: str
-        self.project_description_thoughts: str
-        self.clarifying_questions: list[Clarification] = []
-        self.q_and_a: list[QandA] = []
-        self.product_description: str
-        self.product_name: str
-        self.features: list[Feature] = []
-        self.requirements_q_and_a: list[RequirementsQA] = []
-        self.refined_requirement_q_a: RequirementsRefined
-        self.requirements: ReqObj
-        self.modules: list[Module] = []
-        self.database: Optional[DatabaseSchema] = None
-
-    @staticmethod
-    def convert_to_q_and_a_format(
-        question: str, answer: str, thoughts: str | None = None
-    ) -> str:
-        if thoughts:
-            return Q_AND_A_FORMAT_WITH_THOUGHTS.format(
-                question=question, answer=answer, thoughts=thoughts
-            )
-        return Q_AND_A_FORMAT.format(question=question, answer=answer)
-
-    def conclusive_q_and_a(self) -> list[QandA]:
-        conclusive: list[QandA] = []
-        for qa in self.q_and_a:
-            if qa.was_conclusive and qa.was_conclusive == "Yes":
-                conclusive.append(qa)
-            else:
-                logger.info(f"Maybe an oopsie here? {qa}")
-        return conclusive
-
-    def conclusive_q_and_a_as_string(self) -> str:
-        conclusive = self.conclusive_q_and_a()
-        output = ""
-        for qa in conclusive:
-            output += self.convert_to_q_and_a_format(
-                qa.question, qa.team_answer, qa.thoughts
-            )
-        return output
-
-    def add_clarifying_question(self, clarifying_question: Clarification) -> None:
-        if not self.clarifying_questions:
-            self.clarifying_questions = []
-        self.clarifying_questions.append(clarifying_question)
-
-    def clarifying_questions_as_string(self) -> str:
-        output = ""
-        for clarifcation in self.clarifying_questions:
-            output += self.convert_to_q_and_a_format(
-                question=clarifcation.question,
-                answer=clarifcation.answer,
-                thoughts=clarifcation.thoughts,
-            )
-        return output
-
-    def joint_q_and_a(self) -> str:
-        return (
-            self.clarifying_questions_as_string() + self.conclusive_q_and_a_as_string()
-        )
-
-    def requirements_q_and_a_string(self) -> str:
-        output: str = ""
-        for req in self.requirements_q_and_a:
-            answer_text = (
-                req.answer if isinstance(req.answer, str) else "\n".join(req.answer)
-            )
-            output += self.convert_to_q_and_a_format(
-                req.question, answer_text, req.think
-            )
-        return output
-
-    def __repr__(self):
-        # Provide default representations for potentially uninitialized attributes
-        project_description = repr(getattr(self, "project_description", "None"))
-        project_description_thoughts = repr(
-            getattr(self, "project_description_thoughts", "None")
-        )
-        clarifying_questions = repr(getattr(self, "clarifying_questions", []))
-        q_and_a = repr(getattr(self, "q_and_a", []))
-        product_description = repr(getattr(self, "product_description", "None"))
-        product_name = repr(getattr(self, "product_name", "None"))
-        features = repr(getattr(self, "features", []))
-        requirements_q_and_a = repr(getattr(self, "requirements_q_and_a", []))
-        requirements = repr(getattr(self, "requirements", "None"))
-        modules = repr(getattr(self, "modules", []))
-
-        return (
-            f"StateObj(task={self.task!r}, project_description={project_description}, "
-            f"project_description_thoughts={project_description_thoughts}, "
-            f"clarifying_questions={clarifying_questions}, q_and_a={q_and_a}, "
-            f"product_description={product_description}, product_name={product_name}, "
-            f"features={features}, requirements_q_and_a={requirements_q_and_a}, "
-            f"requirements={requirements}, modules={modules})"
-        )
-
-    def __str__(self):
-        # Provide default values or representations for potentially uninitialized attributes
-        project_description = getattr(self, "project_description", "Not provided")
-        product_description = getattr(self, "product_description", "Not provided")
-        product_name = getattr(self, "product_name", "Not provided")
-        getattr(self, "features", [])
-        getattr(self, "clarifying_questions", [])
-        getattr(self, "requirements_q_and_a", [])
-        modules: List[Module] = getattr(self, "modules", [])
-
-        modules_text = "\n".join(module.__str__() for module in modules if module)
-        requirements_text = self.requirements.__str__()
-        requirements_q_and_a_text = self.requirements_q_and_a_string()
-        features_text = "\n".join(feature.__str__() for feature in self.features)
-        clarifying_questions_text = self.clarifying_questions_as_string()
-        conclusive_q_and_a_text = self.conclusive_q_and_a_as_string()
-        if hasattr(self, "database") and self.database:
-            database_text = self.database.__str__()
-        else:
-            database_text = "Database Not Yet Generated"
-        return f"""# {product_name}\n
-## Task \n{self.task}\n
-### Project Description\n{project_description}\n
-### Product Description\n{product_description}\n
-### Features\n{features_text}\n
-### Clarifiying Questions\n{clarifying_questions_text}\n
-### Conclusive Q&A\n{conclusive_q_and_a_text}\n
-### Requirement Q&A\n{requirements_q_and_a_text}\n
-### Requirements\n{requirements_text}\n
-### Modules\n{modules_text}
-### Database Design\n{database_text}"""
-=======
-    conclusions: str
->>>>>>> 88acd1b2
+    conclusions: str