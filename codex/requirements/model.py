--- conflicted
+++ resolved
@@ -6,11 +6,8 @@
 from prisma.enums import AccessLevel
 from pydantic import BaseModel, ConfigDict
 
-<<<<<<< HEAD
 from codex.common.ai_block import AIBlock
-=======
 logger = logging.getLogger(__name__)
->>>>>>> ad595325
 
 Q_AND_A_FORMAT = """- "{question}": "{answer}"
 """
@@ -19,7 +16,6 @@
 """
 
 
-<<<<<<< HEAD
 class Tool(BaseModel):
     model_config = ConfigDict(arbitrary_types_allowed=True)
     name: str
@@ -43,8 +39,6 @@
     uses: List[InterviewMessage | InterviewMessageWithResponse]
 
 
-=======
->>>>>>> ad595325
 class DecomposeTask(BaseModel):
     # Placeholder until so I have something to test the ai_block with
     thoughts: str
