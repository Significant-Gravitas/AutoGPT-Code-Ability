--- conflicted
+++ resolved
@@ -64,15 +64,9 @@
     from openai import AsyncOpenAI
     from prisma import Prisma
 
-<<<<<<< HEAD
     from codex.common.test_const import identifier_1
 
     ids = identifier_1
-=======
-    setup_logging(local=True)
-
-    ids = Indentifiers(user_id=1, app_id=1)
->>>>>>> 12e6e866
     db_client = Prisma(auto_register=True)
     oai = AsyncOpenAI()
 
