from codex.requirements.model import (
    DatabaseSchema,
    DBSchemaResponseWrapper,
    Endpoint,
    EndpointDataModel,
    EndpointSchemaRefinementResponse,
    NewAPIModel,
    RequestModel,
    ResponseModel,
)


<<<<<<< HEAD
def convert_db_schema(input: DBSchemaResponseWrapper) -> DatabaseSchema:
    return DatabaseSchema(
        name=input.name, description=input.description, tables=input.tables
    )
=======
def unwrap_db_schema(input: DBSchemaResponseWrapper) -> DatabaseSchema:
    name = input.name
    description = input.description
    tables = input.tables
    unwrapped_tables: list[DatabaseTable] = [table for table in tables]
    return DatabaseSchema(name=name, description=description, tables=unwrapped_tables)


def unwrap_params(
    input: list[ParameterWrapper] | ParameterWrapper | str | None,
) -> list[Parameter]:
    wrapped_array: list[ParameterWrapper] | list[ParameterWrapper | str | None] = (
        input if isinstance(input, list) else [input]
    )
    params: list[Parameter] = []
    for param in wrapped_array:
        if isinstance(param, str):
            continue
        if param and param.param:
            params.append(param.param)
    return params
>>>>>>> 9e46ca4a


def unwrap_new_models(
    input: list[NewAPIModel] | None,
) -> list[EndpointDataModel]:
    if isinstance(input, type(None)):
        return []
    else:
        models: list[EndpointDataModel] = []

        for model in input:
            model = model
            endpoint_data_model = EndpointDataModel(
                name=model.name,
                description=model.description,
                params=(model.params),
            )
            models.append(endpoint_data_model)
        return models


def convert_endpoint(
    input: EndpointSchemaRefinementResponse | list[EndpointSchemaRefinementResponse],
    existing: Endpoint,
    database: DatabaseSchema,
) -> Endpoint:
    if isinstance(input, list):
        # This thing is somehow a list?
        raise ValueError("This shouldn't be a list")
    if isinstance(input, EndpointSchemaRefinementResponse):
        request_params = input.api_endpoint.request_model.params
        response_params = input.api_endpoint.response_model.params
        data_models = unwrap_new_models(input.new_api_models)

        request_model = RequestModel(
            name=input.api_endpoint.request_model.name,
            description=input.api_endpoint.request_model.name,
            params=request_params,
        )
        response_model = ResponseModel(
            name=input.api_endpoint.request_model.name,
            description=input.api_endpoint.request_model.name,
            params=response_params,
        )
        existing.database_schema = database
        existing.request_model = request_model
        existing.response_model = response_model
        existing.data_models = data_models
        return existing<|MERGE_RESOLUTION|>--- conflicted
+++ resolved
@@ -9,36 +9,10 @@
     ResponseModel,
 )
 
-
-<<<<<<< HEAD
 def convert_db_schema(input: DBSchemaResponseWrapper) -> DatabaseSchema:
     return DatabaseSchema(
         name=input.name, description=input.description, tables=input.tables
     )
-=======
-def unwrap_db_schema(input: DBSchemaResponseWrapper) -> DatabaseSchema:
-    name = input.name
-    description = input.description
-    tables = input.tables
-    unwrapped_tables: list[DatabaseTable] = [table for table in tables]
-    return DatabaseSchema(name=name, description=description, tables=unwrapped_tables)
-
-
-def unwrap_params(
-    input: list[ParameterWrapper] | ParameterWrapper | str | None,
-) -> list[Parameter]:
-    wrapped_array: list[ParameterWrapper] | list[ParameterWrapper | str | None] = (
-        input if isinstance(input, list) else [input]
-    )
-    params: list[Parameter] = []
-    for param in wrapped_array:
-        if isinstance(param, str):
-            continue
-        if param and param.param:
-            params.append(param.param)
-    return params
->>>>>>> 9e46ca4a
-
 
 def unwrap_new_models(
     input: list[NewAPIModel] | None,
