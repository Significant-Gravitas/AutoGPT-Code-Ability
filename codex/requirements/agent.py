import asyncio
import json
import logging
from asyncio import run

import prisma
<<<<<<< HEAD
from prisma.enums import AccessLevel
from prisma.models import Application, Specification
=======
from prisma.models import Specification
>>>>>>> b14a2b63
from pydantic.json import pydantic_encoder

import codex.interview.database
from codex.api_model import Identifiers
from codex.common.ai_model import OpenAIChatClient
from codex.common.logging_config import setup_logging
from codex.common.model import ObjectFieldModel
from codex.common.model import ObjectTypeModel as ObjectTypeE
from codex.common.test_const import identifier_1
from codex.prompts.claude.requirements.NestJSDocs import (
    NEST_JS_CRUD_GEN,
    NEST_JS_FIRST_STEPS,
    NEST_JS_MODULES,
    NEST_JS_SQL,
)
from codex.requirements import flatten_endpoints
from codex.requirements.blocks.ai_clarify import (
    FrontendClarificationBlock,
    QuestionAndAnswerClarificationBlock,
    UserPersonaClarificationBlock,
    UserSkillClarificationBlock,
)
from codex.requirements.blocks.ai_database import DatabaseGenerationBlock
from codex.requirements.blocks.ai_endpoint import EndpointSchemaRefinementBlock
from codex.requirements.blocks.ai_feature import FeatureGenerationBlock
from codex.requirements.blocks.ai_module import (
    ModuleGenerationBlock,
    ModuleRefinementBlock,
)
from codex.requirements.blocks.ai_requirements import (
    BaseRequirementsBlock,
    FuncNonFuncRequirementsBlock,
)
from codex.requirements.database import create_spec
from codex.requirements.matching import find_best_match
from codex.requirements.model import (
    APIRouteRequirement,
    ApplicationRequirements,
    Clarification,
    DBResponse,
    Feature,
    FeaturesSuperObject,
    Module,
    ModuleRefinement,
    ModuleResponse,
    QandA,
    RequirementsGenResponse,
    RequirementsRefined,
    StateObj,
)
from codex.requirements.unwrap_schemas import convert_endpoint

logger = logging.getLogger(__name__)


async def generate_requirements(ids: Identifiers, app: Application) -> Specification:
    """
    Runs the Requirements Agent to generate the system requirements based
    upon the provided task

    Args:
        ids (Identifiers): Relevant ids for database operations
        description (str): description of the application

    Returns:
        ApplicationRequirements: The system requirements for the application
    """
    if not ids.user_id or not ids.app_id:
        raise ValueError("User and App Ids are required")

    running_state_obj = StateObj(task=app.description)

    logger.info("State Object Created")

    # User Interview
    # interview = await get_interview(
    #     user_id=ids.user_id, app_id=ids.app_id, interview_id=ids.interview_id or ""
    # )
    interview = await codex.interview.database.get_last_interview_step(
        interview_id=ids.interview_id, app_id=ids.app_id
    )
    running_state_obj.product_name = app.name
    # set interview id
    # ids.interview_id = interview.id
    if not interview:
        raise ValueError("Interview not found")

    def make_project_description(interview):
        features_str = "\nFeatures:\n\n"
        for feature in interview.Features:
            features_str += "\nFeature Name: " + str(feature.name)
            features_str += "\nFunctionality: " + str(feature.functionality)
            features_str += "\nReasoning: " + str(feature.reasoning)
            features_str += "\n"
        return features_str

    running_state_obj.project_description = make_project_description(interview)

    running_state_obj.project_description_thoughts = interview.thoughts

    logger.info("User Interview Done")

    frontend_clarify = FrontendClarificationBlock()
    frontend_clarification: Clarification = await frontend_clarify.invoke(
        ids=ids,
        invoke_params={"project_description": running_state_obj.project_description},
    )

    running_state_obj.add_clarifying_question(frontend_clarification)

    logger.info("Frontend Clarification Done")

    user_persona_clarify = UserPersonaClarificationBlock()
    user_persona_clarification: Clarification = await user_persona_clarify.invoke(
        ids=ids,
        invoke_params={
            "clarifiying_questions_so_far": running_state_obj.clarifying_questions_as_string(),
            "project_description": running_state_obj.project_description,
        },
    )

    running_state_obj.add_clarifying_question(user_persona_clarification)

    logger.info("User Persona Clarification Done")

    # User Skill

    user_skill_clarify = UserSkillClarificationBlock()
    user_skill_clarification: Clarification = await user_skill_clarify.invoke(
        ids=ids,
        invoke_params={
            "clarifiying_questions_so_far": running_state_obj.clarifying_questions_as_string(),
            "project_description": running_state_obj.project_description,
        },
    )
    running_state_obj.add_clarifying_question(user_skill_clarification)

    logger.info("User Skill Clarification Done")

    # Clarification Rounds

    q_and_a_clarify = QuestionAndAnswerClarificationBlock()
    q_and_a_clarification: list[QandA] = await q_and_a_clarify.invoke(
        ids=ids,
        invoke_params={
            "clarifiying_questions_so_far": running_state_obj.clarifying_questions_as_string(),
            "project_description": running_state_obj.project_description,
            "task": running_state_obj.task,
        },
    )

    running_state_obj.q_and_a = q_and_a_clarification

    logger.info("Question and Answer Based Clarification Done")

    # Product Name and Description
    feature_block = FeatureGenerationBlock()
    feature_so: FeaturesSuperObject = await feature_block.invoke(
        ids=ids,
        invoke_params={
            "project_description": running_state_obj.project_description,
            "project_description_thoughts": running_state_obj.project_description_thoughts,
            "joint_q_and_a": running_state_obj.joint_q_and_a(),
        },
    )

    # Parsing
    running_state_obj.product_name = app.name
    running_state_obj.product_description = feature_so.description
    features: list[Feature] = []

    for feature in feature_so.features:
        features.append(feature.feature)

    running_state_obj.features = features

    logger.info("Features Done")

    # Requirements Start
    # Collect the requirements Q&A
    base_requirements_block = BaseRequirementsBlock()
    base_requirements: RequirementsRefined = await base_requirements_block.invoke(
        ids=ids,
        invoke_params={
            "project_description": running_state_obj.project_description,
            "project_description_thoughts": running_state_obj.project_description_thoughts,
            "joint_q_and_a": running_state_obj.joint_q_and_a(),
        },
    )

    running_state_obj.requirements_q_and_a = base_requirements.dirty_requirements or []

    running_state_obj.refined_requirement_q_a = base_requirements

    logger.info("Refined Requirements Done")

    # Requirements QA answers
    # Build the requirements from the Q&A
    requirements_func_nonfunc_block = FuncNonFuncRequirementsBlock()
    requirements_func_nonfunc: RequirementsGenResponse = (
        await requirements_func_nonfunc_block.invoke(
            ids=ids,
            invoke_params={
                "product_description": running_state_obj.product_description,
                "joint_q_and_a": running_state_obj.joint_q_and_a(),
                "requirements_q_and_a": running_state_obj.requirements_q_and_a_string(),
                "features": json.dumps(
                    running_state_obj.features, default=pydantic_encoder
                ),
            },
        )
    )

    running_state_obj.requirements = requirements_func_nonfunc.answer

    logger.info("Requirements Done")

    # Modules seperation
    # Build the requirements from the Q&A
    module_block = ModuleGenerationBlock()
    module_response: ModuleResponse = await module_block.invoke(
        ids=ids,
        invoke_params={
            "NEST_JS_FIRST_STEPS": NEST_JS_FIRST_STEPS,
            "NEST_JS_MODULES": NEST_JS_MODULES,
            "NEST_JS_SQL": NEST_JS_SQL,
            "NEST_JS_CRUD_GEN": NEST_JS_CRUD_GEN,
            "product_description": running_state_obj.product_description,
            "requirements_q_and_a": running_state_obj.requirements_q_and_a_string(),
            "requirements": json.dumps(
                running_state_obj.requirements, default=pydantic_encoder
            ),
            "joint_q_and_a": running_state_obj.joint_q_and_a(),
            "features": json.dumps(
                running_state_obj.features, default=pydantic_encoder
            ),
        },
    )

    running_state_obj.modules = module_response.modules

    logger.info("Modules 1st Step Done")

    # Database Generation
    if running_state_obj.refined_requirement_q_a.need_db:
        logger.info("DB Started")
        # Database Design
        database_block = DatabaseGenerationBlock()

        db_invoke_params = {
            "product_spec": running_state_obj.__str__(),
            "needed_auth_roles": running_state_obj.refined_requirement_q_a.authorization_roles,
            "modules": ", ".join(module.name for module in running_state_obj.modules),
        }

        db_response: DBResponse = await database_block.invoke(
            ids=ids,
            invoke_params=db_invoke_params,
        )

        running_state_obj.database = db_response.database_schema

        logger.info("DB Done")

    # Module Refinement
    # Build the requirements from the Q&A
    module_ref_block = ModuleRefinementBlock()
    refined_data: ModuleRefinement = await module_ref_block.invoke(
        ids=ids,
        invoke_params={
            "system_requirements": running_state_obj.__str__(),
            "modules_list": ", ".join(
                [module.name for module in running_state_obj.modules]
            ),
        },
    )

    logger.info("Refined Modules Generated Done")

    # Match modules to completions
    for module in refined_data.modules:
        # Extract module names from running_state_obj.modules for comparison
        existing_module_names = [
            existing.name for existing in running_state_obj.modules
        ]
        # Find the best match for module.module_name in existing_module_names
        match = find_best_match(module.module_name, existing_module_names, threshold=80)

        if match:
            best_match, _similarity = match[0], match[1]
            # If a good match is found, proceed to update the module details
            for index, existing in enumerate(running_state_obj.modules):
                if existing.name == best_match:
                    logger.debug(f"Matched a module {existing.name}")
                    running_state_obj.modules[
                        index
                    ].description = module.new_description
                    endpoints = flatten_endpoints.flatten_endpoints(
                        module.endpoint_groups
                    )
                    running_state_obj.modules[index].endpoints = endpoints
                    requirements = [
                        requirement for requirement in module.module_requirements
                    ]
                    running_state_obj.modules[index].requirements = requirements
        else:
            logger.error(f"No close match found for {module.module_name}")

    logger.info("Refined Modules Done")

    # DB Schemas
    db_table_names: list[str] = []
    if running_state_obj.database:
        db_table_names = [
            table.name or "" for table in running_state_obj.database.tables
        ]

    # DB Enums
    db_enum_names: list[str] = []
    if running_state_obj.database:
        db_enum_names = [enum.name or "" for enum in running_state_obj.database.enums]

    # This process just refineds the api endpoints. It can be ran in parallel
    # for all the modules and their endpoints
    async def process_module(
        module: Module, running_state_obj: StateObj, db_table_names: list[str]
    ):
        if module.endpoints:
            logger.info(f"Endpoints for {module.name} Started")

            endpoint_block = EndpointSchemaRefinementBlock()
            new_endpoints = await asyncio.gather(
                *[
                    endpoint_block.invoke(
                        ids=ids,
                        invoke_params={
                            "spec": running_state_obj.__str__(),
                            "db_models": f"[{','.join(db_table_names)}]",
                            "db_enums": f"[{','.join(db_enum_names)}]",
                            "module_repr": f"{module!r}",
                            "endpoint_repr": f"{endpoint!r}",
                        },
                    )
                    for endpoint in module.endpoints
                ]
            )

            for j, new_endpoint in enumerate(new_endpoints):
                converted = convert_endpoint(
                    input=new_endpoint,
                    existing=module.endpoints[j],
                    database=running_state_obj.database,
                )
                logger.debug(f"{converted!r}")
                logger.info(f"Endpoint {converted.type} {converted.name} Done")
                module.endpoints[j] = converted
            logger.info(f"Endpoints for {module.name} Done")

    # Gather all module processing tasks
    module_tasks = [
        process_module(module, running_state_obj, db_table_names)
        for module in running_state_obj.modules
    ]

    # Run all module tasks in parallel
    await asyncio.gather(*module_tasks)

    logger.info("Endpoints Done")

    api_routes: list[APIRouteRequirement] = []
    for module in running_state_obj.modules:
        if module.endpoints:
            for route in module.endpoints:
                logger.debug(route)
                logger.info(f"Processing route {route.name}")
                api_routes.append(
                    APIRouteRequirement(
                        function_name=route.name,
                        method=route.type,
                        path=route.path,
                        description=route.description,
                        request_model=route.request_model
                        or ObjectTypeE(name="None", Fields=[]),
                        response_model=route.response_model
                        or ObjectTypeE(
                            name="Output",
                            Fields=[
                                ObjectFieldModel(
                                    name="message",
                                    type="str",
                                    description="The message returned by the route",
                                ),
                                ObjectFieldModel(
                                    name="status_code",
                                    type="int",
                                    description="The status returned by the route",
                                ),
                            ],
                        ),
                        database_schema=route.database_schema,
                        access_level=route.access_level,
                    )
                )

    full_spec = ApplicationRequirements(
        name=running_state_obj.product_name,
        context=running_state_obj.project_description,
        api_routes=api_routes,
    )
    logger.info("Full Spec Done")
    saved_spec: Specification = await create_spec(ids, full_spec)
    logger.info(f"AppId: {ids.app_id} SpecId: {saved_spec.id} Saved Spec Done")
    if logger.level == logging.DEBUG:
        with open("requirements_debug.py", "a+") as f:
            f.write(f"# Name: {running_state_obj.product_name}\n")
            f.write(f"full_spec = {full_spec!r}\n")
            f.write(f"saved_spec = {saved_spec!r}\n")
            f.write("\n")
            f.write("\n")
    # Step 8) Return the application requirements
    return saved_spec


if __name__ == "__main__":
    from codex.common.test_const import interview_id_1

    ids = identifier_1
    db_client = prisma.Prisma(auto_register=True)

    OpenAIChatClient.configure({})
    task = """The Tutor App is an app designed for tutors to manage their clients,
 schedules, and invoices.

It must support both the client and tutor scheduling, rescheduling and canceling
 appointments, and sending invoices after the appointment has passed.

Clients can sign up with OAuth2 or with traditional sign-in authentication. If they sign
 up with traditional authentication, it must be safe and secure. There will need to be
 password reset and login capabilities.

There will need to be authorization for identifying clients vs the tutor.

Additionally, it will have proper management of financials, including invoice management
 and payment tracking. This includes things like paid/failed invoice notifications,
 unpaid invoice follow-up, summarizing d/w/m/y income, and generating reports."""

    async def run_gen():
        await db_client.connect()
        ids.interview_id = interview_id_1
        setup_logging()
        logger.info("Starting Requirements Generation")
        output = await generate_requirements(ids=ids, description=task)
        logger.info("Requirements Generation Done")
        return output

    out = run(run_gen())
    logger.info(out)<|MERGE_RESOLUTION|>--- conflicted
+++ resolved
@@ -4,12 +4,8 @@
 from asyncio import run
 
 import prisma
-<<<<<<< HEAD
 from prisma.enums import AccessLevel
 from prisma.models import Application, Specification
-=======
-from prisma.models import Specification
->>>>>>> b14a2b63
 from pydantic.json import pydantic_encoder
 
 import codex.interview.database
