--- conflicted
+++ resolved
@@ -428,23 +428,8 @@
             return inventory_mgmt_system()
         case ExampleTask.INVOICING_AND_PAYMENT_TRACKING_SYSTEM:
             return invoice_payment_tracking()
-<<<<<<< HEAD
-        case "TicTacToe Game":
+        case ExampleTask.TICTACTOE_GAME:
             return tictactoe_game_requirements()
-        case "Client Portal":
-            raise NotImplementedError("Client Portal not implemented")
-        case "Tutor Scheduling App":
-            raise NotImplementedError("Tutor Scheduling App not implemented")
-        case "Cleaning Services App":
-            raise NotImplementedError("Cleaning Services App not implemented")
-        case "Personal Trainer App":
-            raise NotImplementedError("Personal Trainer App not implemented")
-        case "Plumber App":
-            raise NotImplementedError("Plumber App not implemented")
-        case "Property Management System":
-            raise NotImplementedError("Property Management System not implemented")
-=======
->>>>>>> 525ce409
         case _:
             raise NotImplementedError(f"Task {task} not implemented")
 
@@ -476,20 +461,6 @@
         app_id_9,
     )
 
-<<<<<<< HEAD
-    requirements = [
-        ("Availability Checker", app_id_1),
-        ("Invoice Generator", app_id_2),
-        ("Appointment Optimization Tool", app_id_3),
-        ("Distance Calculator", app_id_4),
-        ("Profile Management System", app_id_5),
-        # ("Appointment Scheduling System", app_id_6),
-        # ("Inventory Management System", app_id_7),
-        # ("Invoiceing and Payment Tracking System", app_id_8),
-        ("TicTacToe Game", app_id_9),
-    ]
-=======
->>>>>>> 525ce409
     ids = identifier_1
 
     for task in list(ExampleTask):
