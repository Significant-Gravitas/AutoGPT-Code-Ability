--- conflicted
+++ resolved
@@ -3,14 +3,12 @@
 import os
 
 import click
-<<<<<<< HEAD
 from dotenv import load_dotenv
 
 import codex.debug
 from codex.common.exec_external_tool import PROJECT_TEMP_DIR, setup_if_required
 from codex.common.logging_config import setup_logging
-=======
->>>>>>> 3e49f0b8
+
 
 logger = logging.getLogger(__name__)
 
