import asyncio
import logging
import os

import click
from dotenv import load_dotenv

import codex.debug
from codex.common.logging_config import setup_logging
from codex.tests.frontend_gen_test import generate_user_interface

logger = logging.getLogger(__name__)

load_dotenv()

from codex.app import db_client as prisma_client


@click.group()
def cli():
    pass


cli.add_command(cmd=codex.debug.debug)  # type: ignore


@cli.command()
@click.option(
    "--database",
    "-d",
    default=os.getenv("DATABASE_URL"),
)
def populate_db(database):
    """Populate the database with test data"""
    import os

    from codex.database import create_test_data

    os.environ["DATABASE_URL"] = os.environ["DATABASE_URL"] or database
    db = prisma_client

    async def popdb():
        await db.connect()
        await create_test_data()
        await db.disconnect()

    asyncio.run(popdb())


@cli.command()
@click.option(
    "-u",
    "--base-url",
    default="http://127.0.0.1:8080/api/v1",
    help="Base URL of the Codex server",
)
@click.option(
    "-r",
    "--requirements-only",
    is_flag=True,
    default=False,
    help="Run only the requirements generation",
)
@click.option(
    "-c", "--count", default=0, help="Number of examples to run from the benchmark"
)
def benchmark(base_url: str, requirements_only: bool, count: int):
    """Run the benchmark tests"""

    import codex.common.test_const
    import codex.runner
    from codex.requirements.model import ExampleTask

<<<<<<< HEAD
    base_url = f"http://127.0.0.1:{port}/api/v1"
=======
    prisma_client = prisma.Prisma(auto_register=True)
>>>>>>> 5302ae12
    tasks = list(ExampleTask)
    if count > 0 and count < len(tasks):
        tasks = tasks[:count]
        click.echo(f"Running {count} examples from the benchmark")

    if count > len(tasks):
        click.echo(
            f"Count {count} is greater than the number of examples in the benchmark. Running all examples."
        )

    if requirements_only:
        click.echo("Running requirements generation only")

    async def run_tasks():
        user = await codex.runner.create_benchmark_user(prisma_client, base_url)

        awaitables = [
            codex.runner.run_task(
                task_name=task.value,
                task_description=ExampleTask.get_task_description(task),
                user_id=user.id,
                prisma_client=prisma_client,
                base_url=base_url,
                requirements_only=requirements_only,
            )
            for task in tasks
        ]
        # Run all tasks concurrently
        await asyncio.gather(*awaitables)

    loop = asyncio.new_event_loop()
    asyncio.set_event_loop(loop)

    loop.run_until_complete(run_tasks())

    loop.run_until_complete(prisma_client.disconnect())


@cli.command()
@click.option(
    "-u",
    "--base-url",
    default="http://127.0.0.1:8080/api/v1",
    help="Base URL of the Codex server",
)
<<<<<<< HEAD
def example(port: int):
=======
@click.option(
    "-r",
    "--requirements-only",
    is_flag=True,
    default=False,
    help="Run only the requirements generation",
)
def example(base_url: str, requirements_only: bool):
    import prisma

>>>>>>> 5302ae12
    import codex.common.test_const
    import codex.runner
    from codex.requirements.model import ExampleTask

<<<<<<< HEAD
    base_url = f"http://127.0.0.1:{port}/api/v1"
=======
    prisma_client = prisma.Prisma(auto_register=True)
>>>>>>> 5302ae12
    i = 1
    click.echo("Select a test case:")
    examples = list(ExampleTask)
    for task in examples:
        click.echo(f"[{i}] {task.value}")
        i += 1

    print("------")
    case = int(input("Enter number of the case to run: "))

    task = examples[case - 1]
    if requirements_only:
        click.echo("Running requirements generation only")
    loop = asyncio.new_event_loop()
    loop.run_until_complete(
        codex.runner.run_task(
            task_name=task.value,
            task_description=ExampleTask.get_task_description(task),
            user_id=codex.common.test_const.user_id_1,
            prisma_client=prisma_client,
            base_url=base_url,
            requirements_only=requirements_only,
        )
    )
    loop.run_until_complete(prisma_client.disconnect())


@cli.command()
def analytics():
    """
    Run analytics to get template performance.
    """
    import codex.analytics

    asyncio.get_event_loop().run_until_complete(
        codex.analytics.get_template_performance()
    )


@cli.command()
def costs():
    import codex.analytics

    asyncio.get_event_loop().run_until_complete(codex.analytics.get_costs())


@cli.command()
@click.option(
    "-u",
    "--base-url",
    default="http://127.0.0.1:8080/api/v1",
    help="Base URL of the Codex server",
)
<<<<<<< HEAD
def resume(port: int):
    import codex.debug
    import codex.runner

    base_url = f"http://127.0.0.1:{port}/api/v1"
=======
def resume(base_url: str):
    import prisma

    import codex.debug
    import codex.runner

    prisma_client = prisma.Prisma(auto_register=True)
>>>>>>> 5302ae12
    print("")
    loop = asyncio.new_event_loop()
    resume_points = loop.run_until_complete(
        codex.debug.get_resume_points(prisma_client)
    )
    print("\n")
    case = int(input("Select index of the app you want to resume: "))

    selected_resume_point = resume_points[case - 1]

    resume_prompt = "You can resume from, "
    resume_options = []
    valid_options = set()
    step = codex.runner.ResumeStep.INTERVIEW  # do this step

    resume_options.append("Beginning (b)")
    valid_options.add("b")
    valid_options.add("B")

    if selected_resume_point.interviewId:
        # Running from a completed Interview
        resume_options.append("Interview (i)")
        valid_options.add("i")
        valid_options.add("I")
    if selected_resume_point.specificationId:
        # Running from a completed Specification
        resume_options.append("Specification (s)")
        valid_options.add("s")
        valid_options.add("S")
    if selected_resume_point.completedAppId:
        # Running from a completed App
        resume_options.append("Completed App (c)")
        valid_options.add("c")
        valid_options.add("C")
    if selected_resume_point.deploymentId:
        resume_options.append("Deployment (d)")
        valid_options.add("d")
        valid_options.add("D")

    resume_prompt += ", ".join(resume_options) + "."
    resume_prompt += " Enter the letter of the option you want to resume from: "

    selection = input(resume_prompt)
    if selection not in valid_options:
        print(
            f"Invalid selection: {selection}. Please select from the options provided."
        )
        return

    if selection in set(["i", "I"]):
        step = codex.runner.ResumeStep.SPECIFICATION
        print("Resuming from interview...")

    if selection in set(["s", "S"]):
        print("Resuming from specification...")
        step = codex.runner.ResumeStep.DEVELOPMENT

    if selection in set(["c", "C"]):
        print("Resuming from the developed (completed) app...")
        step = codex.runner.ResumeStep.COMPILE

    if selection in set(["d", "D"]):
        print("Resuming from compiled app - Downloading file again...")
        step = codex.runner.ResumeStep.DOWNLOAD

    loop.run_until_complete(
        codex.runner.resume(
            step=step,
            resume_point=selected_resume_point,
            prisma_client=prisma_client,
            base_url=base_url,
        )
    )
    loop.run_until_complete(prisma_client.disconnect())


@cli.command()
@click.option("-g", "--groq", is_flag=True, default=False, help="Run a GROQ query")
@click.option("-m", "--model", default=None, help="Override LLM to use")
def serve(groq: bool, model: str) -> None:
    import uvicorn

    from codex.common.ai_model import OpenAIChatClient
    from codex.common.exec_external_tool import setup_if_required

    config = {}
    if model:
        config["model"] = model
    if groq:
        print("Setting up GROQ API client...")
        if not model:
            config["model"] = "llama3-70b-8192"
        config["api_key"] = os.getenv("GROQ_API_KEY")
        config["base_url"] = "https://api.groq.com/openai/v1"
        # Current limits for llama3-70b-8192 on groq
        OpenAIChatClient.configure(
            config, max_requests_per_min=1_000, max_tokens_per_min=30_000
        )
    else:
        OpenAIChatClient.configure(config)

    logger.info("Setting up code analysis tools...")
    initial_setup = setup_if_required()
    loop = asyncio.new_event_loop()
    loop.run_until_complete(initial_setup)

    logger.info("Starting server...")
    uvicorn.run(
        app="codex.app:app",
        host="0.0.0.0",
        port=int(os.environ.get("PORT", 8000)),
    )


@cli.command()
@click.option(
    "--userid",
    "-u",
    default="123e4567-e89b-12d3-a456-426614174000",
    help="user id",
    type=str,
)
@click.option(
    "--appid",
    "-a",
    default="7828540b-e126-49c8-8ddf-e515ddf006d8",
    help="app id",
    type=str,
)
@click.option(
    "--deliverableid",
    "-d",
    default="e3a6252d-2dec-45ad-b226-b668cb05bb0c",
    help="cloud id",
    type=str,
)
def frontend(userid: str, appid: str, deliverableid: str):
    """Generate a simple front-end app"""

    async def run_tasks():
        func = await generate_user_interface(userid, appid, deliverableid)
        assert func is not None

    loop = asyncio.new_event_loop()
    asyncio.set_event_loop(loop)
    loop.run_until_complete(run_tasks())


if __name__ == "__main__":
    from dotenv import load_dotenv

    setup_logging()
    cli()<|MERGE_RESOLUTION|>--- conflicted
+++ resolved
@@ -3,17 +3,13 @@
 import os
 
 import click
-from dotenv import load_dotenv
 
 import codex.debug
+from codex.app import db_client as prisma_client
 from codex.common.logging_config import setup_logging
 from codex.tests.frontend_gen_test import generate_user_interface
 
 logger = logging.getLogger(__name__)
-
-load_dotenv()
-
-from codex.app import db_client as prisma_client
 
 
 @click.group()
@@ -71,11 +67,6 @@
     import codex.runner
     from codex.requirements.model import ExampleTask
 
-<<<<<<< HEAD
-    base_url = f"http://127.0.0.1:{port}/api/v1"
-=======
-    prisma_client = prisma.Prisma(auto_register=True)
->>>>>>> 5302ae12
     tasks = list(ExampleTask)
     if count > 0 and count < len(tasks):
         tasks = tasks[:count]
@@ -121,9 +112,6 @@
     default="http://127.0.0.1:8080/api/v1",
     help="Base URL of the Codex server",
 )
-<<<<<<< HEAD
-def example(port: int):
-=======
 @click.option(
     "-r",
     "--requirements-only",
@@ -132,18 +120,10 @@
     help="Run only the requirements generation",
 )
 def example(base_url: str, requirements_only: bool):
-    import prisma
-
->>>>>>> 5302ae12
     import codex.common.test_const
     import codex.runner
     from codex.requirements.model import ExampleTask
 
-<<<<<<< HEAD
-    base_url = f"http://127.0.0.1:{port}/api/v1"
-=======
-    prisma_client = prisma.Prisma(auto_register=True)
->>>>>>> 5302ae12
     i = 1
     click.echo("Select a test case:")
     examples = list(ExampleTask)
@@ -197,21 +177,10 @@
     default="http://127.0.0.1:8080/api/v1",
     help="Base URL of the Codex server",
 )
-<<<<<<< HEAD
-def resume(port: int):
+def resume(base_url: str):
     import codex.debug
     import codex.runner
 
-    base_url = f"http://127.0.0.1:{port}/api/v1"
-=======
-def resume(base_url: str):
-    import prisma
-
-    import codex.debug
-    import codex.runner
-
-    prisma_client = prisma.Prisma(auto_register=True)
->>>>>>> 5302ae12
     print("")
     loop = asyncio.new_event_loop()
     resume_points = loop.run_until_complete(
@@ -361,7 +330,5 @@
 
 
 if __name__ == "__main__":
-    from dotenv import load_dotenv
-
     setup_logging()
     cli()