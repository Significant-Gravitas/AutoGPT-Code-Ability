--- conflicted
+++ resolved
@@ -120,11 +120,7 @@
     return UsersListResponse(users=user_responses, pagination=pagination)
 
 
-<<<<<<< HEAD
 async def get_app_by_id(user_id: str, app_id: str) -> Application:
-=======
-async def get_app_by_id(user_id: str, app_id: str) -> prisma.models.Application:
->>>>>>> b472a584
     app = await Application.prisma().find_first_or_raise(
         where={
             "id": app_id,
