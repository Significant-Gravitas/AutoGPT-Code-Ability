--- conflicted
+++ resolved
@@ -27,11 +27,7 @@
     Indentifiers,
 )
 from codex.requirements.agent import generate_requirements
-<<<<<<< HEAD
-=======
 from openai import OpenAI
-
->>>>>>> 1ba10b9b
 
 logger = logging.getLogger(__name__)
 
