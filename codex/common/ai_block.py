--- conflicted
+++ resolved
@@ -9,11 +9,6 @@
 import prisma
 from dotenv import load_dotenv
 from jinja2 import Environment, FileSystemLoader
-<<<<<<< HEAD
-=======
-from openai.types import CompletionUsage
-from openai.types.chat import ChatCompletion
->>>>>>> 5302ae12
 from prisma.enums import DevelopmentPhase
 from prisma.fields import Json
 from prisma.models import LLMCallAttempt, LLMCallTemplate
