from typing import List, Optional
from pydantic import BaseModel, Field
from prisma.models import ObjectType, ObjectField


class ObjectTypeModel(BaseModel):
    name: str = Field(description="The name of the object")
    description: Optional[str] = Field(
        description="The description of the object", default=None
    )
    Fields: Optional[List["ObjectFieldModel"]] = Field(
        description="The fields of the object", default=None
    )
    is_pydantic: bool = Field(
        description="Whether the object is a pydantic model", default=True
    )
    is_implemented: bool = Field(
        description="Whether the object is implemented", default=True
    )


class ObjectFieldModel(BaseModel):
    name: str = Field(description="The name of the field")
    description: Optional[str] = Field(
        description="The description of the field", default=None
    )
    type: "ObjectTypeModel | str" = Field(
        description="The type of the field. Can be a string like List[str] or an "
        "ObjectTypeModel"
    )


def unwrap_object_type(type: str) -> (str, [str]):
    """
    Get the type and children of a composite type.
    Args:
        type (str): The type to parse.
    Returns:
        str: The type.
        [str]: The children types.
    """
    if type is None:
        return None, []
    if "list[" in type.lower():
        return "list", [type[5:-1]]
    if "[" == type[0] and "]" == type[-1]:
        return "list", [type[1:-1]]
    if "dict[" in type.lower():
        return "dict", type[5:-1].split(",")
    if "tuple[" in type.lower():
        return "tuple", type[6:-1].split(",")
    if "(" == type[0] and ")" == type[-1]:
        return "tuple", type[1:-1].split(",")
    if "str" == type or "String" == type:
        return "str", []
    if "int" == type or "Int" == type:
        return "int", []
    if "float" == type or "Float" == type:
        return "float", []
    if "bool" == type or "Boolean" == type:
        return "bool", []
    if "any" == type or "Any" == type:
        return "any", []
    return type, []


def is_type_equal(type1: str, type2: str) -> bool:
    """
    Check if two types are equal.
    This function handle composite types like list, dict, and tuple.
    group similar types like list[str], List[str], and [str] as equal.
    """
    type1 = type1.replace(" ", "")
    type2 = type2.replace(" ", "")
    if type1 == type2:
        return True

    type1, children1 = unwrap_object_type(type1)
    type2, children2 = unwrap_object_type(type2)

    if type1 != type2:
        return False

    if len(children1) != len(children2):
        return False

    for c1, c2 in zip(children1, children2):
        if not is_type_equal(c1, c2):
            return False

    return True


def extract_field_type(field_type: str) -> list[str]:
    """
    Extract the field type from a composite type.
    e.g. tuple[str, dict[str, int]] -> [str, str, int]

    Args:
        field_type (str): The field type to parse.
    Returns:
        list[str]: The extracted field types.
    """
    parent_type, children = unwrap_object_type(field_type)
    if len(children) == 0:
        return [parent_type]

    result = []
    for child in children:
        result.extend(extract_field_type(child))
    return result


def get_related_types(
    type: str, available_objects: dict[str, ObjectType]
) -> list[ObjectType]:
    """
    Get the related types of a composite type.
    e.g. tuple[Obj1, dict[Obj2, Obj3]] with {Obj1, Obj3} -> [Obj1, Obj3]

    Args:
        type (str): The type to parse.
        available_objects (dict[str, ObjectType]): The available objects.

    Returns:
        list[ObjectType]: The related types.
    """
    return [
        available_objects[related_type]
        for related_type in extract_field_type(type)
        if related_type in available_objects
    ]


async def create_object_type(
    object: ObjectTypeModel,
    available_objects: dict[str, ObjectType],
) -> dict[str, ObjectType]:
    """
    Creates and store object types in the database.

    Args:
    object (ObjectTypeModel): The object to create.
    available_objects (dict[str, ObjectType]):
        The set of object definitions that have already been created.
        This will be used to link the related object fields and avoid duplicates.

    Returns:
        dict[str, ObjectType]: Updated available_objects with the newly created objects.
    """
    if object.name in available_objects:
        return available_objects

    field_inputs = []
    for field in object.Fields:
        if isinstance(field.type, ObjectTypeModel):
            available_objects = await create_object_type(field.type, available_objects)
            type_name = field.type.name
        else:
<<<<<<< HEAD
            type_name = field.type

        field_inputs.append(
            {
                "name": field.name,
                "description": field.description,
                "typeName": type_name,
                "RelatedTypes": {
                    "connect": [
                        {"id": t.id}
                        for t in get_related_types(type_name, available_objects)
                    ]
                },
            }
        )

    created_object_type = await ObjectType.prisma().create(
=======
            field_input["typeName"] = field.type

        related_field = extract_field_type(field_input["typeName"])
        if related_field in available_objects:
            field_input["typeId"] = available_objects[related_field].id

        field_inputs.append(field_input)

    available_objects[object.name] = await ObjectType.prisma().create(
>>>>>>> a1bcc37c
        data={
            "name": object.name,
            "description": object.description,
            "Fields": {"create": field_inputs},
        },
        include={"Fields": {"include": {"RelatedTypes": True}}},
    )
    available_objects[object.name] = created_object_type

    # Connect the fields of available objects to the newly created object.
    # Naively check each available object if it has a related field to the new object.
    # TODO(majdyz): Optimize this step if needed.
    for obj in available_objects.values():
        for field in obj.Fields:
            if object.name not in extract_field_type(field.typeName):
                continue
            if object.name in [f.typeName for f in field.RelatedTypes]:
                continue

            # Link created_object_type.id to the field.RelatedTypes
            reltypes = get_related_types(field.typeName, available_objects)
            field.RelatedTypes = (
                await ObjectField.prisma()
                .update(
                    where={"id": field.id},
                    data={
                        "RelatedTypes": {"connect": [{"id": t.id} for t in reltypes]}
                    },
                    include={"RelatedTypes": True},
                )
                .RelatedTypes
            )

    return available_objects<|MERGE_RESOLUTION|>--- conflicted
+++ resolved
@@ -157,7 +157,6 @@
             available_objects = await create_object_type(field.type, available_objects)
             type_name = field.type.name
         else:
-<<<<<<< HEAD
             type_name = field.type
 
         field_inputs.append(
@@ -175,17 +174,7 @@
         )
 
     created_object_type = await ObjectType.prisma().create(
-=======
-            field_input["typeName"] = field.type
-
-        related_field = extract_field_type(field_input["typeName"])
-        if related_field in available_objects:
-            field_input["typeId"] = available_objects[related_field].id
-
-        field_inputs.append(field_input)
-
-    available_objects[object.name] = await ObjectType.prisma().create(
->>>>>>> a1bcc37c
+
         data={
             "name": object.name,
             "description": object.description,
