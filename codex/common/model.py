--- conflicted
+++ resolved
@@ -33,10 +33,7 @@
     )
 
 
-<<<<<<< HEAD
 PYTHON_TYPES = set(__all__)
-=======
->>>>>>> 0921f4b0
 OPEN_BRACES = {"{": "Dict", "[": "List", "(": "Tuple"}
 CLOSE_BRACES = {"}": "Dict", "]": "List", ")": "Tuple"}
 
@@ -96,11 +93,7 @@
     if brace_pos != -1 and type[-1] == "]":
         # Unwrap normal composite types
         type_name = type[:brace_pos]
-<<<<<<< HEAD
         type_children = split_outer_level(type[brace_pos + 1: -1], ",")
-=======
-        type_children = split_outer_level(type[brace_pos + 1 : -1], ",")
->>>>>>> 0921f4b0
     else:
         # Non-composite types, no need to unwrap
         type_name = type
@@ -143,10 +136,7 @@
     }
     return sorted(typing_imports)
 
-<<<<<<< HEAD
-
-=======
->>>>>>> 0921f4b0
+
 def extract_field_type(field_type: str) -> set[str]:
     """
     Extract the field type from a composite type.
@@ -158,20 +148,10 @@
         list[str]: The extracted field types.
     """
     parent_type, children = unwrap_object_type(field_type)
-<<<<<<< HEAD
 
     result = {parent_type}
     for child in children:
         result |= extract_field_type(child)
-
-=======
-    if len(children) == 0:
-        return {parent_type}
-
-    result = set()
-    for child in children:
-        result |= extract_field_type(child)
->>>>>>> 0921f4b0
     return result
 
 def normalize_type(type: str) -> str:
@@ -236,11 +216,7 @@
             {
                 "name": field.name,
                 "description": field.description,
-<<<<<<< HEAD
-                "typeName": normalize_type(type_name),
-=======
-                "typeName": field.type,
->>>>>>> 0921f4b0
+                "typeName": normalize_type(field.type),
                 "RelatedTypes": {
                     "connect": [
                         {"id": t.id}
