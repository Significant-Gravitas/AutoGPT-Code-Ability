from datetime import datetime
from enum import Enum
from typing import List, Optional

<<<<<<< HEAD
from prisma.models import Specification
=======
from prisma.enums import Role
>>>>>>> 9e46ca4a
from pydantic import BaseModel, EmailStr, Field


class Indentifiers(BaseModel):
    user_id: int
    app_id: int
    spec_id: int | None = None
    completed_app_id: int | None = None
    deployment_id: int | None = None
    function_def_id: int | None = None


class Pagination(BaseModel):
    total_items: int = Field(..., description="Total number of items.", examples=[42])
    total_pages: int = Field(..., description="Total number of pages.", examples=[97])
    current_page: int = Field(
        ..., description="Current_page page number.", examples=[1]
    )
    page_size: int = Field(..., description="Number of items per page.", examples=[25])


###### USERS ######


class UserBase(BaseModel):
    discord_id: Optional[str] = Field(
        None, description="The unique Discord ID of the user"
    )
    email: Optional[EmailStr] = Field(None, description="The email address of the user")
    name: Optional[str] = Field(None, description="The name of the user")
    role: Role = Field(default=Role.USER, description="The role of the user")


class UserCreate(UserBase):
    password: str = Field(..., description="The password of the user")


class UserUpdate(BaseModel):
    id: int = Field(..., description="The unique identifier of the user")
    email: Optional[EmailStr] = Field(
        None, description="The new email address of the user"
    )
    name: Optional[str] = Field(None, description="The new name of the user")
    role: Optional[Role] = Field(None, description="The new role of the user")
    password: Optional[str] = Field(None, description="The new password of the user")


class UserResponse(BaseModel):
    id: int
    discord_id: str
    createdAt: datetime
    email: Optional[EmailStr]
    name: Optional[str]
    role: Role


class UsersListResponse(BaseModel):
    users: List[UserResponse]
    pagination: Optional[Pagination] = None


####### APPS #######


class ApplicationBase(BaseModel):
    name: str = Field(..., description="The name of the application")


class ApplicationCreate(ApplicationBase):
    pass


class ApplicationResponse(BaseModel):
    id: int
    createdAt: datetime
    updatedAt: datetime
    name: str
    userid: int


class ApplicationsListResponse(BaseModel):
    applications: List[ApplicationResponse]
    pagination: Optional[Pagination] = None


###### SPECS ######


class ParamModel(BaseModel):
    id: int
    createdAt: datetime
    name: str
    description: str
    param_type: str


class RequestObjectModel(BaseModel):
    id: int
    createdAt: datetime
    name: str
    description: str
    params: List[ParamModel] = []


class ResponseObjectModel(BaseModel):
    id: int
    createdAt: datetime
    name: str
    description: str
    params: List[ParamModel] = []


class APIRouteSpecModel(BaseModel):
    id: int
    createdAt: datetime
    method: str
    path: str
    description: str
    requestObject: Optional[RequestObjectModel] = None
    responseObject: Optional[ResponseObjectModel] = None


class SpecificationResponse(BaseModel):
    id: int
    createdAt: datetime
    name: str
    context: str
    apiRoutes: List[APIRouteSpecModel] = []

    @staticmethod
    def from_specification(specification: Specification) -> "SpecificationResponse":
        print(specification.json())
        routes = []
        if specification.apiRoutes is None:
            raise ValueError("No routes found for the specification")
        for route in specification.apiRoutes:
            if route.requestObjects is None:
                raise ValueError("No request object found for the route")
            if route.responseObject is None:
                raise ValueError("No response object found for the route")
            routes.append(
                APIRouteSpecModel(
                    id=route.id,
                    createdAt=route.createdAt,
                    method=route.method,
                    path=route.path,
                    description=route.description,
                    requestObject=RequestObjectModel(
                        id=route.requestObjects.id,
                        createdAt=route.requestObjects.createdAt,
                        name=route.requestObjects.name,
                        description=route.requestObjects.description,
                        params=[
                            ParamModel(
                                id=param.id,
                                createdAt=param.createdAt,
                                name=param.name,
                                description=param.description,
                                param_type=param.param_type,
                            )
                            for param in route.requestObjects.params or []
                        ],
                    ),
                    responseObject=ResponseObjectModel(
                        id=route.responseObject.id,
                        createdAt=route.responseObject.createdAt,
                        name=route.responseObject.name,
                        description=route.responseObject.description,
                        params=[
                            ParamModel(
                                id=param.id,
                                createdAt=param.createdAt,
                                name=param.name,
                                description=param.description,
                                param_type=param.param_type,
                            )
                            for param in route.responseObject.params or []
                        ],
                    ),
                )
            )

        ret_obj = SpecificationResponse(
            id=specification.id,
            createdAt=specification.createdAt,
            name=specification.name,
            context=specification.context,
            apiRoutes=routes,
        )

        return ret_obj


class SpecificationsListResponse(BaseModel):
    specs: List[SpecificationResponse] | List[None] = []
    pagination: Optional[Pagination] = None


### Deliverables ###


class CompiledRouteModel(BaseModel):
    id: int
    createdAt: datetime
    description: str
    code: str


class DeliverableResponse(BaseModel):
    id: int
    created_at: datetime
    name: str
    description: str


class DeliverablesListResponse(BaseModel):
    deliverables: List[DeliverableResponse]
    pagination: Optional[Pagination] = None


### Deployements ###


class DeploymentMetadata(BaseModel):
    id: int
    created_at: datetime
    file_name: str
    file_size: int


class DeploymentResponse(BaseModel):
    deployment: DeploymentMetadata


class DeploymentsListResponse(BaseModel):
    deployments: List[DeploymentMetadata]
    pagination: Optional[Pagination] = None<|MERGE_RESOLUTION|>--- conflicted
+++ resolved
@@ -2,11 +2,8 @@
 from enum import Enum
 from typing import List, Optional
 
-<<<<<<< HEAD
 from prisma.models import Specification
-=======
 from prisma.enums import Role
->>>>>>> 9e46ca4a
 from pydantic import BaseModel, EmailStr, Field
 
 
