import logging
from datetime import datetime
from typing import List, Optional

from prisma.enums import Role
from prisma.models import Specification
from pydantic import BaseModel, Field

logger = logging.getLogger(__name__)


class Identifiers(BaseModel):
    user_id: str
    app_id: str
    spec_id: str | None = None
    completed_app_id: str | None = None
    deployment_id: str | None = None
    function_def_id: str | None = None


class Pagination(BaseModel):
    total_items: int = Field(..., description="Total number of items.", examples=[42])
    total_pages: int = Field(..., description="Total number of pages.", examples=[97])
    current_page: int = Field(
        ..., description="Current_page page number.", examples=[1]
    )
    page_size: int = Field(..., description="Number of items per page.", examples=[25])


###### USERS ######


class UserBase(BaseModel):
    discord_id: Optional[str] = Field(
        None, description="The unique Discord ID of the user"
    )
    cloudServicesId: str = Field(
        ..., description="The unique identifier of the user in cloud services"
    )
    role: Role = Field(default=Role.USER, description="The role of the user")


class UserCreate(UserBase):
    pass


class UserUpdate(BaseModel):
    id: str = Field(..., description="The unique identifier of the user")

    role: Optional[Role] = Field(None, description="The new role of the user")


class UserResponse(BaseModel):
    id: str
    discord_id: str
    cloud_services_id: str
    createdAt: datetime
    role: Role


class UsersListResponse(BaseModel):
    users: List[UserResponse]
    pagination: Optional[Pagination] = None


####### APPS #######


class ApplicationBase(BaseModel):
    name: str = Field(..., description="The name of the application")


class ApplicationCreate(ApplicationBase):
    pass


class ApplicationResponse(BaseModel):
    id: str
    createdAt: datetime
    updatedAt: datetime
    name: str
    userid: str


class ApplicationsListResponse(BaseModel):
    applications: List[ApplicationResponse]
    pagination: Optional[Pagination] = None


###### SPECS ######


class ParamModel(BaseModel):
    id: str
    createdAt: datetime
    name: str
    description: str
    param_type: str


class RequestObjectModel(BaseModel):
    id: str
    createdAt: datetime
    name: str
    description: str
    params: List[ParamModel] = []


class ResponseObjectModel(BaseModel):
    id: str
    createdAt: datetime
    name: str
    description: str
    params: List[ParamModel] = []


class APIRouteSpecModel(BaseModel):
    id: str
    createdAt: datetime
    method: str
    path: str
    description: str
    requestObject: Optional[RequestObjectModel] = None
    responseObject: Optional[ResponseObjectModel] = None


class SpecificationCreate(BaseModel):
    description: str


class SpecificationResponse(BaseModel):
    id: str
    createdAt: datetime
    name: str
    context: str
    apiRouteSpecs: List[APIRouteSpecModel] = []

    @staticmethod
    def from_specification(specification: Specification) -> "SpecificationResponse":
        logger.debug(specification.model_dump_json())
        routes = []
        if specification.ApiRouteSpecs is None:
            raise ValueError("No routes found for the specification")
        for route in specification.ApiRouteSpecs:
            if route.RequestObject is None:
                raise ValueError("No request object found for the route")
            if route.ResponseObject is None:
                raise ValueError("No response object found for the route")
            routes.append(
                APIRouteSpecModel(
                    id=route.id,
                    createdAt=route.createdAt,
<<<<<<< HEAD
                    method=route.method,
=======
                    # if you've come here to fix this, talk to Nick. Something in the
                    # system is misbehaving and treating this as if its a dict not an enum
                    method=str(route.method),
>>>>>>> 0d7ae51e
                    path=route.path,
                    description=route.description,
                    requestObject=RequestObjectModel(
                        id=route.RequestObject.id,
                        createdAt=route.RequestObject.createdAt,
                        name=route.RequestObject.name,
                        description=route.RequestObject.description,
                        params=[
                            ParamModel(
                                id=param.id,
                                createdAt=param.createdAt,
                                name=param.name,
                                description=param.description,
                                param_type=param.typeName,
                            )
                            for param in route.RequestObject.Fields or []
                        ],
                    ),
                    responseObject=ResponseObjectModel(
                        id=route.ResponseObject.id,
                        createdAt=route.ResponseObject.createdAt,
                        name=route.ResponseObject.name,
                        description=route.ResponseObject.description,
                        params=[
                            ParamModel(
                                id=param.id,
                                createdAt=param.createdAt,
                                name=param.name,
                                description=param.description,
                                param_type=param.typeName,
                            )
                            for param in route.ResponseObject.Fields or []
                        ],
                    ),
                )
            )

        ret_obj = SpecificationResponse(
            id=specification.id,
            createdAt=specification.createdAt,
            name=specification.name,
            context=specification.context,
            apiRouteSpecs=routes,
        )

        return ret_obj


class SpecificationsListResponse(BaseModel):
    specs: List[SpecificationResponse] | List[None] = []
    pagination: Optional[Pagination] = None


### Deliverables ###


class CompiledRouteModel(BaseModel):
    id: str
    createdAt: datetime
    description: str
    code: str


class DeliverableResponse(BaseModel):
    id: str
    created_at: datetime
    name: str
    description: str


class DeliverablesListResponse(BaseModel):
    deliverables: List[DeliverableResponse]
    pagination: Optional[Pagination] = None


### Deployements ###


class DeploymentMetadata(BaseModel):
    id: str
    created_at: datetime
    file_name: str
    file_size: int


class DeploymentResponse(DeploymentMetadata):
    pass


class DeploymentsListResponse(BaseModel):
    deployments: List[DeploymentMetadata]
    pagination: Optional[Pagination] = None<|MERGE_RESOLUTION|>--- conflicted
+++ resolved
@@ -150,13 +150,9 @@
                 APIRouteSpecModel(
                     id=route.id,
                     createdAt=route.createdAt,
-<<<<<<< HEAD
-                    method=route.method,
-=======
                     # if you've come here to fix this, talk to Nick. Something in the
                     # system is misbehaving and treating this as if its a dict not an enum
                     method=str(route.method),
->>>>>>> 0d7ae51e
                     path=route.path,
                     description=route.description,
                     requestObject=RequestObjectModel(
