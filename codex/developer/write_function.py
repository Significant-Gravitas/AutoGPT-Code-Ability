--- conflicted
+++ resolved
@@ -4,12 +4,9 @@
 
 import black
 import isort
-<<<<<<< HEAD
 from prisma.models import Function as FunctionDBModel
-=======
-from prisma.models import Functions as FunctionsDBModel
-from prisma.types import FunctionsCreateInput, PackageCreateWithoutRelationsInput
->>>>>>> 21115404
+from prisma.types import FunctionCreateInput, PackageCreateWithoutRelationsInput
+
 
 from codex.common.ai_block import (
     AIBlock,
@@ -173,35 +170,13 @@
         """This is just a temporary that doesnt have a database model"""
         genfunc = validated_response.response.code
 
-<<<<<<< HEAD
-        func = await FunctionDBModel.prisma().create(
-            data={
-                "name": genfunc.name,
-                "doc_string": genfunc.doc_string,
-                "args": genfunc.args,
-                "return_type": genfunc.return_type,
-                "code": genfunc.code,
-                "packages": {
-                    "create": [
-                        {
-                            "packageName": package.package_name,
-                            "version": package.version,
-                            "specifier": package.specifier,
-                        }
-                        for package in validated_response.response.packages
-                    ]
-                },
-                "functionDefs": {"connect": {"id": ids.function_def_id}},
-            }
-=======
-        create_data = FunctionsCreateInput(
+        create_data = FunctionCreateInput(
             name=genfunc.name,
-            doc_string=genfunc.doc_string,
+            docString=genfunc.doc_string,
             args=genfunc.args,
-            return_type=genfunc.return_type,
+            returnType=genfunc.return_type,
             code=genfunc.code,
-            functionDefs={"connect": {"id": ids.function_def_id}},
->>>>>>> 21115404
+            FunctionDefinitions={"connect": {"id": ids.function_def_id}},
         )
 
         if validated_response.response.packages:
@@ -215,24 +190,24 @@
                 )
                 for package in validated_response.response.packages
             ]
-            create_data = FunctionsCreateInput(
+            create_data = FunctionCreateInput(
                 name=genfunc.name,
-                doc_string=genfunc.doc_string,
+                docString=genfunc.doc_string,
                 args=genfunc.args,
-                return_type=genfunc.return_type,
+                returnType=genfunc.return_type,
                 code=genfunc.code,
-                packages={"create": package_create_data},
-                functionDefs={"connect": {"id": ids.function_def_id}},
+                Packages={"create": package_create_data},
+                FunctionDefinitions={"connect": {"id": ids.function_def_id}},
             )
         else:
-            create_data = FunctionsCreateInput(
+            create_data = FunctionCreateInput(
                 name=genfunc.name,
-                doc_string=genfunc.doc_string,
+                docString=genfunc.doc_string,
                 args=genfunc.args,
-                return_type=genfunc.return_type,
+                returnType=genfunc.return_type,
                 code=genfunc.code,
-                functionDefs={"connect": {"id": ids.function_def_id}},
-            )
-
-        func = await FunctionsDBModel.prisma().create(data=create_data)
+                FunctionDefinitions={"connect": {"id": ids.function_def_id}},
+            )
+
+        func = await FunctionDBModel.prisma().create(data=create_data)
         return func