import ast
import logging
import re
from datetime import datetime
from typing import List, Set

from prisma.models import (
    CompiledRoute,
    CompletedApp,
    Function,
    ObjectField,
    ObjectType,
    Package,
    Specification,
)
from prisma.types import CompiledRouteUpdateInput, CompletedAppCreateInput
from pydantic import BaseModel

from codex.api_model import Identifiers
from codex.common.database import INCLUDE_FIELD, INCLUDE_FUNC
from codex.common.types import normalize_type
from codex.deploy.model import Application
from codex.develop.code_validation import CodeValidator
from codex.develop.database import get_compiled_route
from codex.develop.function import generate_object_template, get_database_schema
from codex.develop.model import Package as PackageModel

logger = logging.getLogger(__name__)


class CompiledFunction(BaseModel):
    packages: List[Package]
    imports: List[str]
    code: str
    pydantic_models: List[str] = []


class ComplicationFailure(Exception):
    pass


async def compile_route(
    compiled_route_id: str, route_root_func: Function
) -> CompiledRoute:
    """
    Compiles a route by generating a CompiledRoute object.

    Args:
        compiled_route_id (str): The ID of the compiled route.
        route_root_func (Function): The root function of the route.
    Returns:
        CompiledRoute: The compiled route object.
    """
    compiled_function = await recursive_compile_route(route_root_func, set())

    unique_packages = {
        package.id: PackageModel(
            package_name=package.packageName,
            version=package.version,
            specifier=package.specifier,
        )
        for package in compiled_function.packages
    }
    code = "\n".join(compiled_function.imports)
    code += "\n\n"
    code += "\n\n".join(compiled_function.pydantic_models)
    code += "\n\n"
    code += compiled_function.code

    compiled_route = await get_compiled_route(compiled_route_id)
    database_schema = get_database_schema(compiled_route)

    # Run the auto-fixers
    formatted_code = await CodeValidator(
        compiled_route_id=compiled_route_id,
        function_name=route_root_func.functionName,
        database_schema=database_schema,
        available_functions={route_root_func.functionName: route_root_func},
        available_objects={},
    ).reformat_code(
        code,
        list(unique_packages.values()),
    )

    data = CompiledRouteUpdateInput(
        Packages={"connect": [{"id": package_id} for package_id in unique_packages]},
        compiledCode=formatted_code,
    )
    compiled_route = await CompiledRoute.prisma().update(
        where={"id": compiled_route_id}, data=data
    )
    if compiled_route is None:
        raise ComplicationFailure(
            f"Failed to update compiled route {compiled_route_id}"
        )
    return compiled_route


def add_full_import_parth_to_custom_types(module_name: str, arg: ObjectField) -> str:
    """
    Adds the full import path to custom types in the given argument.

    Args:
        module_name (str): The name of the module.
        arg (ObjectField): The argument to process.

    Returns:
        str: The modified argument type with the full import path.

    """
    if not arg.RelatedTypes:
        return arg.typeName

    ret_type = arg.typeName
    logger.debug(f"Arg name: {arg.name}, arg type: {arg.typeName}")

    # For each related type, replace the type name with the full import path
    renamed_types: dict[str, str] = {}

    for t in arg.RelatedTypes:
        if t.isPydantic or t.isEnum:
            renamed_types[t.name] = f"{module_name}.{t.name}"

    ret_type = normalize_type(ret_type, renamed_types)

    return ret_type


async def recursive_compile_route(
    in_function: Function, object_type_ids: Set[str]
) -> CompiledFunction:
    """
    Recursively compiles a function and its child functions
    into a single CompiledFunction object.

    Args:
        ids (Identifiers): The identifiers for the function.
        function (Function): The function to compile.

    Returns:
        CompiledFunction: The compiled function.

    Raises:
        ValueError: If the function code is missing.
    """
    # Can't see how to do recursive lookup with prisma, so I'm checking the next
    # layer down each time. This is a bit of a hack, can be improved later.
    function = await Function.prisma().find_unique_or_raise(
        where={"id": in_function.id},
        include={
            **INCLUDE_FUNC["include"],
            "ParentFunction": INCLUDE_FUNC,
            "ChildFunctions": INCLUDE_FUNC,
        },  # type: ignore
    )
    logger.info(f"⚙️ Compiling function: {function.functionName}")

    if function.functionCode is None:
        raise ValueError(f"Function code is required! {function.functionName}")

    packages = []
    imports = []
    code = []
    model = []

    if function.FunctionArgs is not None:
        for arg in function.FunctionArgs:
            obj_types = await get_object_field_deps(arg, object_type_ids)
            model.extend([generate_object_template(obj_type) for obj_type in obj_types])
            for obj in obj_types:
                imports.extend(obj.importStatements)

    if function.FunctionReturn is not None:
        obj_types = await get_object_field_deps(
            function.FunctionReturn, object_type_ids
        )
        model.extend([generate_object_template(obj_type) for obj_type in obj_types])
        for obj in obj_types:
            imports.extend(obj.importStatements)

    # Child Functions
    if function.ChildFunctions is None:
        raise AssertionError("ChildFunctions should be an array")
    for child_function in function.ChildFunctions:
        compiled_function = await recursive_compile_route(
            child_function, object_type_ids
        )
        packages.extend(compiled_function.packages)
        imports.extend(compiled_function.imports)
        model.extend(compiled_function.pydantic_models)
        code.append(compiled_function.code)

    # Package
    if function.Packages:
        packages.extend(function.Packages)

    # Imports
    imports.extend(function.importStatements)
    imports = sorted(set(imports))

    # Code
    code.append(function.functionCode)

    # Check Code
    try:
        check_code = "\n".join(imports)
        check_code += "\n\n" + "\n\n".join(model)
        check_code += "\n\n" + "\n\n".join(code)
        ast.parse(check_code)
    except Exception as e:
        raise ValueError(f"Syntax error in function code: {e}, {code}")

    return CompiledFunction(
        packages=packages,
        imports=imports,
        code="\n\n".join(code),
        pydantic_models=model,
    )


async def get_object_type_deps(
    obj_type_id: str, object_type_ids: Set[str]
) -> List[ObjectType]:
    # Lookup the object getting all its subfields
    obj = await ObjectType.prisma().find_unique_or_raise(
        where={"id": obj_type_id},
        **INCLUDE_FIELD,  # type: ignore
    )
    if obj.Fields is None:
        raise ValueError(f"ObjectType {obj.name} has no fields.")

    objects: List[ObjectType] = []
    for field in obj.Fields:
        if field.RelatedTypes:
            objects.extend(await get_object_field_deps(field, object_type_ids))

    return objects + [obj]


async def get_object_field_deps(
    field: ObjectField, object_type_ids: Set[str]
) -> List[ObjectType]:
    """
    Process an object field and return the Pydantic classes
    generated from the field's type.

    Args:
        field (ObjectField): The object field to process.
        object_type_ids (Set[str]): A set of object type IDs that
                                    have already been processed.

    Returns:
        List[ObjectType]: The object types generated from the field's type.

    Raises:
        AssertionError: If the field type is None.
    """
    # Lookup the field object getting all its subfields
    field = await ObjectField.prisma().find_unique_or_raise(
        where={"id": field.id},
        include={"RelatedTypes": True},
    )

    if field.RelatedTypes is None:
        raise AssertionError("Field RelatedTypes should be an array")
    types = [t for t in field.RelatedTypes if t.id not in object_type_ids]

    if not types:
        # If the field is a primitive type or we have already processed this object,
        # we don't need to do anything
        logger.debug(
            f"Skipping field {field.name} as it's a primitive type or already processed"
        )
        return []

    logger.debug(f"Processing field {field.name} of type {field.typeName}")
    object_type_ids.update([t.id for t in types])

    # TODO: this can run in parallel
    pydantic_classes = []
    for type in types:
        pydantic_classes.extend(await get_object_type_deps(type.id, object_type_ids))

    return pydantic_classes


def create_server_route_code(compiled_route: CompiledRoute) -> str:
    """
    Create the server route code for a compiled route.

    Args:
        compiled_route (CompiledRoute): The compiled route to create the
                                        server route code for.

    Returns:
        str: The server route code.
    """
    main_function = compiled_route.RootFunction

    if main_function is None:
        raise ValueError("Compiled route must have a root function.")

    return_type = main_function.FunctionReturn
    if return_type is None:
        raise AssertionError("Compiled route must have a return type.")

    args = main_function.FunctionArgs
    if args is None:
        raise AssertionError("Compiled route must have function arguments.")

    route_spec = compiled_route.ApiRouteSpec
    if route_spec is None:
        raise AssertionError("Compiled route must have an API route spec.")

    module_name = f"project.{compiled_route.fileName.replace('.py', '')}"

    is_file_response = False
    response_model = "Response"
    route_response_annotation = "Response"
    if (
        return_type.RelatedTypes
        and return_type.RelatedTypes[0]
        and return_type.RelatedTypes[0].Fields
        and return_type.RelatedTypes[0].Fields[0].typeName == "bytes"
    ):
        is_file_response = True
    else:
        if return_type.typeName is not None:
            response_model = f"{module_name}.{return_type.typeName} | Response"
            route_response_annotation = return_type.typeName

    # 4. Determine path parameters
    path_params = extract_path_params(route_spec.path)

    func_args_names = set([arg.name for arg in args])
    if not set(path_params).issubset(func_args_names):
        logger.warning(
            f"Path parameters {path_params} not in function arguments {func_args_names}"
        )

    http_verb = str(route_spec.method)
    route_decorator = f"@app.{http_verb.lower()}('{route_spec.path}'"
    if not is_file_response:
        route_decorator += f", response_model={module_name}.{route_response_annotation}"

    route_decorator += ")\n"

    # TODO(SwiftyOS): consider replacing the prefix with a proper import and func call.
    route_function_def = (
        f"async def api_{http_verb.lower()}_{main_function.functionName}("
    )
    route_function_def += ", ".join(
        [
            f"{arg.name}: {add_full_import_parth_to_custom_types(module_name, arg)}"
            for arg in args
            if arg.name and arg.typeName
        ]
    )
    route_function_def += ")"

    return_response = ""
    if is_file_response:
        route_function_def += " -> StreamingResponse:"
        headers = """
        headers = {
        "Content-Disposition": f"attachment; filename={res.file_name}"
    }
        """
        return_response = f"""
        {headers}
        return StreamingResponse(
            content=res.data,
            media_type=res.media_type,
            headers=headers)
    """
    else:
        route_function_def += f" -> {response_model}:"
        return_response = "return res"

    await_str = "await " if "async def" in main_function.template else ""

    function_body = f"""
    \"\"\"
    {route_spec.description}
    \"\"\"
    try:
        res = {await_str}{module_name}.{main_function.functionName}({", ".join([arg.name for arg in args])})
        {return_response}
    except Exception as e:
        logger.exception("Error processing request")
        res = dict()
        res["error"] =  str(e)
        return Response(
            content=jsonable_encoder(res),
            status_code=500,
            media_type="application/json",
        )
    """
    route_code = route_decorator
    route_code += route_function_def
    route_code += function_body
    route_code += "\n\n"

    try:
        ast.parse(route_code)
    except Exception as e:
        raise ComplicationFailure(f"Syntax error in route code: {e}, {route_code}")

    return route_code


def extract_path_params(path: str) -> List[str]:
    """
    Extracts path parameters from a given path.

    Args:
        path (str): The path string containing path parameters.

    Returns:
        List[str]: A list of path parameters extracted from the path.
    """
    matches = re.findall(r"\{(.*?)\}", path)
    return matches


async def create_app(
    ids: Identifiers, spec: Specification, compiled_routes: List[CompiledRoute]
) -> CompletedApp:
    """
    Create an app using the given identifiers, specification, and compiled routes.

    Args:
        ids (Identifiers): The identifiers for the app.
        spec (Specification): The specification for the app.
        compiled_routes (List[CompiledRoute]): The compiled routes for the app.

    Returns:
        CompletedApp: The completed app object.
    """
    if spec.ApiRouteSpecs is None:
        raise ValueError("Specification must have at least one API route.")

    if not ids.user_id:
        raise ValueError("User ID is required.")

    data = CompletedAppCreateInput(
        name=spec.name,
        description=spec.context,
        User={"connect": {"id": ids.user_id}},
        CompiledRoutes={"connect": [{"id": route.id} for route in compiled_routes]},
        Specification={"connect": {"id": spec.id}},
        Application={"connect": {"id": ids.app_id}},
    )
    app = await CompletedApp.prisma().create(data)
    return app


async def create_server_code(completed_app: CompletedApp) -> Application:
    """
    Args:
        application (Application): _description_

    Returns:
        Application: _description_
    """
    name = completed_app.name
    desc = completed_app.description

    server_code_imports = [
        "from fastapi import FastAPI",
        "from fastapi.responses import Response, StreamingResponse",
        "from fastapi.encoders import jsonable_encoder",
        "from contextlib import asynccontextmanager",
        "import logging",
        "import prisma",
        "from prisma.enums import *",
        "import io",
        "from typing import *",
        "from datetime import datetime",
    ]
    server_code_header = f"""logger = logging.getLogger(__name__)

db_client = prisma.Prisma(auto_register=True)

@asynccontextmanager
async def lifespan(app: FastAPI):
    await db_client.connect()
    yield
    await db_client.disconnect()

app = FastAPI(title="{name}", lifespan=lifespan, description='''{desc}''')

"""

    service_routes_code = []
    if completed_app.CompiledRoutes is None:
        raise ValueError("Application must have at least one compiled route.")

    packages = [
        Package(
            packageName="fastapi",
            specifier="",
            version="",
            id="fastapi",
            createdAt=datetime.now(),
        ),
        Package(
            packageName="pydantic",
            specifier="",
            version="",
            id="pydantic",
            createdAt=datetime.now(),
        ),
        Package(
            packageName="uvicorn",
            specifier="",
            version="",
            id="uvicorn",
            createdAt=datetime.now(),
        ),
        Package(
            packageName="prisma",
            specifier="",
            version="",
            id="prisma",
            createdAt=datetime.now(),
        ),
    ]

    for compiled_route in completed_app.CompiledRoutes:
        if compiled_route.ApiRouteSpec is None:
            raise ValueError(f"Compiled route {compiled_route.id} has no APIRouteSpec")

        if compiled_route.Packages:
            packages.extend(compiled_route.Packages)

        if compiled_route.RootFunction is None:
            raise ValueError(f"Compiled route {compiled_route.id} has no root function")

        server_code_imports.append(
            f"import project.{compiled_route.fileName.replace('.py', '')}"
        )

        service_routes_code.append(create_server_route_code(compiled_route))

    # Compile the server code
    server_code = "\n".join(server_code_imports)
    server_code += "\n\n"
    server_code += server_code_header
    server_code += "\n\n"
    server_code += "\n\n".join(service_routes_code)

    # db_schema = "\n\n".join(
    #     [get_database_schema(r) for r in completed_app.CompiledRoutes]
    # )

    # TODO: Uncomment this when we have a better fix for primsa.enum import issue
    # Update the application with the server code
<<<<<<< HEAD
    # formatted_code = CodeValidator(
    #     database_schema=db_schema,
    #     compiled_route_id=f"CompletedAppID-{completed_app.id}",
    # ).reformat_code(
    #     code=server_code,
    #     packages=[
    #         PackageModel(
    #             package_name=package.packageName,
    #             version=package.version,
    #             specifier=package.specifier,
    #         )
    #         for package in packages
    #     ],
    # )
=======
    formatted_code = await CodeValidator(
        database_schema=db_schema,
        compiled_route_id=f"CompletedAppID-{completed_app.id}",
    ).reformat_code(
        code=server_code,
        packages=[
            PackageModel(
                package_name=package.packageName,
                version=package.version,
                specifier=package.specifier,
            )
            for package in packages
        ],
    )
>>>>>>> fa72f11b

    return Application(
        name=name,
        description=desc,
        server_code=server_code,
        completed_app=completed_app,
        packages=packages,
    )<|MERGE_RESOLUTION|>--- conflicted
+++ resolved
@@ -556,7 +556,6 @@
 
     # TODO: Uncomment this when we have a better fix for primsa.enum import issue
     # Update the application with the server code
-<<<<<<< HEAD
     # formatted_code = CodeValidator(
     #     database_schema=db_schema,
     #     compiled_route_id=f"CompletedAppID-{completed_app.id}",
@@ -571,22 +570,7 @@
     #         for package in packages
     #     ],
     # )
-=======
-    formatted_code = await CodeValidator(
-        database_schema=db_schema,
-        compiled_route_id=f"CompletedAppID-{completed_app.id}",
-    ).reformat_code(
-        code=server_code,
-        packages=[
-            PackageModel(
-                package_name=package.packageName,
-                version=package.version,
-                specifier=package.specifier,
-            )
-            for package in packages
-        ],
-    )
->>>>>>> fa72f11b
+
 
     return Application(
         name=name,
