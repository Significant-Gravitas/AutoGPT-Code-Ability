import ast
import logging
import re
from datetime import datetime
from typing import List, Set

import black
import isort
from prisma.models import (
    CompiledRoute,
    CompletedApp,
    Function,
    ObjectField,
    ObjectType,
    Package,
    Specification,
)
from prisma.types import CompiledRouteUpdateInput, CompletedAppCreateInput
from pydantic import BaseModel

import codex.common.model
from codex.api_model import Identifiers
from codex.common.database import INCLUDE_FIELD, INCLUDE_FUNC
from codex.deploy.model import Application
from codex.develop.function import generate_object_template

logger = logging.getLogger(__name__)


class CompiledFunction(BaseModel):
    packages: List[Package]
    imports: List[str]
    code: str
    pydantic_models: List[str] = []


class ComplicationFailure(Exception):
    pass


async def compile_route(
    compiled_route_id: str, route_root_func: Function
) -> CompiledRoute:
    """
    Compiles a route by generating a CompiledRoute object.

    Args:
        compiled_route_id (str): The ID of the compiled route.
        route_root_func (Function): The root function of the route.
    Returns:
        CompiledRoute: The compiled route object.
    """
    compiled_function = await recursive_compile_route(route_root_func, set())

    unique_packages = list(set([package.id for package in compiled_function.packages]))
    code = "\n".join(compiled_function.imports)
    code += "\n\n"
    code += "\n\n".join(compiled_function.pydantic_models)
    code += "\n\n"
    code += compiled_function.code

    # Run the formatting engines
    formatted_code = code
    try:
        formatted_code = isort.code(formatted_code)
        formatted_code = black.format_str(formatted_code, mode=black.FileMode())
    except Exception as e:
        # We move on with unformatted code if there's an error
        logger.exception(f"Error formatting code: {e} for route #{compiled_route_id}")

    data = CompiledRouteUpdateInput(
        Packages={"connect": [{"id": package_id} for package_id in unique_packages]},
        compiledCode=formatted_code,
    )
    compiled_route = await CompiledRoute.prisma().update(
        where={"id": compiled_route_id}, data=data
    )
    if compiled_route is None:
        raise ComplicationFailure(
            f"Failed to update compiled route {compiled_route_id}"
        )
    return compiled_route


def add_full_import_parth_to_custom_types(module_name: str, arg: ObjectField) -> str:
    """
    Adds the full import path to custom types in the given argument.

    Args:
        module_name (str): The name of the module.
        arg (ObjectField): The argument to process.

    Returns:
        str: The modified argument type with the full import path.

    """
    if not arg.RelatedTypes:
        return arg.typeName

    ret_type = arg.typeName
    logger.debug(f"Arg name: {arg.name}, arg type: {arg.typeName}")

    # For each related type, replace the type name with the full import path
    renamed_types: dict[str, str] = {}

    for t in arg.RelatedTypes:
        if t.isPydantic or t.isEnum:
            renamed_types[t.name] = f"{module_name}.{t.name}"

    ret_type = codex.common.model.normalize_type(ret_type, renamed_types)

    return ret_type


async def recursive_compile_route(
    in_function: Function, object_type_ids: Set[str]
) -> CompiledFunction:
    """
    Recursively compiles a function and its child functions
    into a single CompiledFunction object.

    Args:
        ids (Identifiers): The identifiers for the function.
        function (Function): The function to compile.

    Returns:
        CompiledFunction: The compiled function.

    Raises:
        ValueError: If the function code is missing.
    """
    # Can't see how to do recursive lookup with prisma, so I'm checking the next
    # layer down each time. This is a bit of a hack, can be improved later.
    function = await Function.prisma().find_unique_or_raise(
        where={"id": in_function.id},
        include={
            **INCLUDE_FUNC["include"],
            "ParentFunction": INCLUDE_FUNC,
<<<<<<< HEAD
            "ChildFunctions": INCLUDE_FUNC,  # type: ignore
        },
=======
            "ChildFunctions": INCLUDE_FUNC,
        },  # type: ignore
>>>>>>> cb25c728
    )
    logger.info(f"⚙️ Compiling function: {function.functionName}")

    if function.functionCode is None:
        raise ValueError(f"Function code is required! {function.functionName}")

    packages = []
    imports = []
    code = []
    model = []

    if function.FunctionArgs is not None:
        for arg in function.FunctionArgs:
            obj_types = await get_object_field_deps(arg, object_type_ids)
            model.extend([generate_object_template(obj_type) for obj_type in obj_types])
            for obj in obj_types:
                imports.extend(obj.importStatements)

    if function.FunctionReturn is not None:
        obj_types = await get_object_field_deps(
            function.FunctionReturn, object_type_ids
        )
        model.extend([generate_object_template(obj_type) for obj_type in obj_types])
        for obj in obj_types:
            imports.extend(obj.importStatements)

    # Child Functions
    if function.ChildFunctions is None:
        raise AssertionError("ChildFunctions should be an array")
    for child_function in function.ChildFunctions:
        compiled_function = await recursive_compile_route(
            child_function, object_type_ids
        )
        packages.extend(compiled_function.packages)
        imports.extend(compiled_function.imports)
        model.extend(compiled_function.pydantic_models)
        code.append(compiled_function.code)

    # Package
    if function.Packages:
        packages.extend(function.Packages)

    # Imports
    imports.extend(function.importStatements)
    imports = sorted(set(imports))

    # Code
    code.append(function.functionCode)

    # Check Code
    try:
        check_code = "\n".join(imports)
        check_code += "\n\n" + "\n\n".join(model)
        check_code += "\n\n" + "\n\n".join(code)
        ast.parse(check_code)
    except Exception as e:
        raise ValueError(f"Syntax error in function code: {e}, {code}")

    return CompiledFunction(
        packages=packages,
        imports=imports,
        code="\n\n".join(code),
        pydantic_models=model,
    )


async def get_object_type_deps(
    obj_type_id: str, object_type_ids: Set[str]
) -> List[ObjectType]:
    # Lookup the object getting all its subfields
    obj = await ObjectType.prisma().find_unique_or_raise(
        where={"id": obj_type_id},
        **INCLUDE_FIELD,  # type: ignore
    )
    if obj.Fields is None:
        raise ValueError(f"ObjectType {obj.name} has no fields.")

    objects: List[ObjectType] = []
    for field in obj.Fields:
        if field.RelatedTypes:
            objects.extend(await get_object_field_deps(field, object_type_ids))

    return objects + [obj]


async def get_object_field_deps(
    field: ObjectField, object_type_ids: Set[str]
) -> List[ObjectType]:
    """
    Process an object field and return the Pydantic classes
    generated from the field's type.

    Args:
        field (ObjectField): The object field to process.
        object_type_ids (Set[str]): A set of object type IDs that
                                    have already been processed.

    Returns:
        List[ObjectType]: The object types generated from the field's type.

    Raises:
        AssertionError: If the field type is None.
    """
    # Lookup the field object getting all its subfields
    field = await ObjectField.prisma().find_unique_or_raise(
        where={"id": field.id},
        include={"RelatedTypes": True},
    )

    if field.RelatedTypes is None:
        raise AssertionError("Field RelatedTypes should be an array")
    types = [t for t in field.RelatedTypes if t.id not in object_type_ids]

    if not types:
        # If the field is a primitive type or we have already processed this object,
        # we don't need to do anything
        logger.debug(
            f"Skipping field {field.name} as it's a primitive type or already processed"
        )
        return []

    logger.debug(f"Processing field {field.name} of type {field.typeName}")
    object_type_ids.update([t.id for t in types])

    # TODO: this can run in parallel
    pydantic_classes = []
    for type in types:
        pydantic_classes.extend(await get_object_type_deps(type.id, object_type_ids))

    return pydantic_classes


def create_server_route_code(compiled_route: CompiledRoute) -> str:
    """
    Create the server route code for a compiled route.

    Args:
        compiled_route (CompiledRoute): The compiled route to create the
                                        server route code for.

    Returns:
        str: The server route code.
    """
    main_function = compiled_route.RootFunction

    if main_function is None:
        raise ValueError("Compiled route must have a root function.")

    return_type = main_function.FunctionReturn
    if return_type is None:
        raise AssertionError("Compiled route must have a return type.")

    args = main_function.FunctionArgs
    if args is None:
        raise AssertionError("Compiled route must have function arguments.")

    route_spec = compiled_route.ApiRouteSpec
    if route_spec is None:
        raise AssertionError("Compiled route must have an API route spec.")

    module_name = f"project.{compiled_route.fileName.replace('.py', '')}"

    is_file_response = False
    response_model = "Response"
    route_response_annotation = "Response"
    if (
        return_type.RelatedTypes
        and return_type.RelatedTypes[0]
        and return_type.RelatedTypes[0].Fields
        and return_type.RelatedTypes[0].Fields[0].typeName == "bytes"
    ):
        is_file_response = True
    else:
        if return_type.typeName is not None:
            response_model = f"{module_name}.{return_type.typeName} | Response"
            route_response_annotation = return_type.typeName

    # 4. Determine path parameters
    path_params = extract_path_params(route_spec.path)

    func_args_names = set([arg.name for arg in args])
    if not set(path_params).issubset(func_args_names):
        logger.warning(
            f"Path parameters {path_params} not in function arguments {func_args_names}"
        )

    http_verb = str(route_spec.method)
    route_decorator = f"@app.{http_verb.lower()}('{route_spec.path}'"
    if is_file_response:
        route_decorator += ", response_class=StreamingResponse"
    else:
        route_decorator += f", response_model={module_name}.{route_response_annotation}"

    route_decorator += ")\n"

    # TODO(SwiftyOS): consider replacing the prefix with a proper import and func call.
    route_function_def = (
        f"async def api_{http_verb.lower()}_{main_function.functionName}("
    )
    route_function_def += ", ".join(
        [
            f"{arg.name}: {add_full_import_parth_to_custom_types(module_name, arg)}"
            for arg in args
        ]
    )
    route_function_def += ")"

    return_response = ""
    if is_file_response:
        route_function_def += " -> StreamingResponse:"
        headers = """
        headers = {
        "Content-Disposition": f"attachment; filename={res.file_name}"
    }
        """
        return_response = f"""
        {headers}
        return StreamingResponse(
            content=res.data,
            media_type=res.media_type,
            headers=headers)
    """
    else:
        route_function_def += f" -> {response_model}:"
        return_response = "return res"

    function_body = f"""
    \"\"\"
    {route_spec.description}
    \"\"\"
    try:
        res = await {module_name}.{main_function.functionName}({", ".join([arg.name for arg in args])})
        {return_response}
    except Exception as e:
        logger.exception("Error processing request")
        res = dict()
        res["error"] =  str(e)
        return Response(
            content=jsonable_encoder(res),
            status_code=500,
            media_type="application/json",
        )
    """
    route_code = route_decorator
    route_code += route_function_def
    route_code += function_body
    route_code += "\n\n"

    try:
        ast.parse(route_code)
    except Exception as e:
        raise ComplicationFailure(f"Syntax error in route code: {e}, {route_code}")

    return route_code


def extract_path_params(path: str) -> List[str]:
    """
    Extracts path parameters from a given path.

    Args:
        path (str): The path string containing path parameters.

    Returns:
        List[str]: A list of path parameters extracted from the path.
    """
    matches = re.findall(r"\{(.*?)\}", path)
    return matches


async def create_app(
    ids: Identifiers, spec: Specification, compiled_routes: List[CompiledRoute]
) -> CompletedApp:
    """
    Create an app using the given identifiers, specification, and compiled routes.

    Args:
        ids (Identifiers): The identifiers for the app.
        spec (Specification): The specification for the app.
        compiled_routes (List[CompiledRoute]): The compiled routes for the app.

    Returns:
        CompletedApp: The completed app object.
    """
    if spec.ApiRouteSpecs is None:
        raise ValueError("Specification must have at least one API route.")

    if not ids.user_id:
        raise ValueError("User ID is required.")

    data = CompletedAppCreateInput(
        name=spec.name,
        description=spec.context,
        User={"connect": {"id": ids.user_id}},
        CompiledRoutes={"connect": [{"id": route.id} for route in compiled_routes]},
        Specification={"connect": {"id": spec.id}},
        Application={"connect": {"id": ids.app_id}},
    )
    app = await CompletedApp.prisma().create(data)
    return app


def create_server_code(completed_app: CompletedApp) -> Application:
    """
    Args:
        application (Application): _description_

    Returns:
        Application: _description_
    """
    name = completed_app.name
    desc = completed_app.description

    server_code_imports = [
        "from fastapi import FastAPI",
        "from fastapi.responses import Response, StreamingResponse",
        "from fastapi.encoders import jsonable_encoder",
        "from prisma import Prisma",
        "from contextlib import asynccontextmanager",
        "import logging",
        "import prisma",
        "import io",
        "from typing import *",
    ]
    server_code_header = f"""logger = logging.getLogger(__name__)

db_client = Prisma(auto_register=True)

@asynccontextmanager
async def lifespan(app: FastAPI):
    await db_client.connect()
    yield
    await db_client.disconnect()

app = FastAPI(title="{name}", lifespan=lifespan, description='''{desc}''')

"""

    service_routes_code = []
    if completed_app.CompiledRoutes is None:
        raise ValueError("Application must have at least one compiled route.")

    packages = [
        Package(
            packageName="fastapi",
            specifier="",
            version="",
            id="fastapi",
            createdAt=datetime.now(),
        ),
        Package(
            packageName="pydantic",
            specifier="",
            version="",
            id="pydantic",
            createdAt=datetime.now(),
        ),
        Package(
            packageName="uvicorn",
            specifier="",
            version="",
            id="uvicorn",
            createdAt=datetime.now(),
        ),
        Package(
            packageName="prisma",
            specifier="",
            version="",
            id="prisma",
            createdAt=datetime.now(),
        ),
    ]
    for i, compiled_route in enumerate(completed_app.CompiledRoutes):
        if compiled_route.ApiRouteSpec is None:
            raise ValueError(f"Compiled route {compiled_route.id} has no APIRouteSpec")

        if compiled_route.Packages:
            packages.extend(compiled_route.Packages)

        if compiled_route.RootFunction is None:
            raise ValueError(f"Compiled route {compiled_route.id} has no root function")

        server_code_imports.append(
            f"import project.{compiled_route.fileName.replace('.py', '')}"
        )

        service_routes_code.append(create_server_route_code(compiled_route))

    # Compile the server code
    server_code = "\n".join(server_code_imports)
    server_code += "\n\n"
    server_code += server_code_header
    server_code += "\n\n"
    server_code += "\n\n".join(service_routes_code)

    # Update the application with the server code
    sorted_content = isort.code(server_code)
    formatted_code = black.format_str(sorted_content, mode=black.FileMode())

    return Application(
        name=name,
        description=desc,
        server_code=formatted_code,
        completed_app=completed_app,
        packages=packages,
    )<|MERGE_RESOLUTION|>--- conflicted
+++ resolved
@@ -136,13 +136,8 @@
         include={
             **INCLUDE_FUNC["include"],
             "ParentFunction": INCLUDE_FUNC,
-<<<<<<< HEAD
-            "ChildFunctions": INCLUDE_FUNC,  # type: ignore
-        },
-=======
             "ChildFunctions": INCLUDE_FUNC,
         },  # type: ignore
->>>>>>> cb25c728
     )
     logger.info(f"⚙️ Compiling function: {function.functionName}")
 
