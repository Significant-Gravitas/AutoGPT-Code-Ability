import ast
import collections
import datetime
import json
import logging
import os
import pathlib
import re
import typing
import uuid

import black
import isort
import prisma
from prisma.models import Function, ObjectType

from codex.common.ai_block import (
<<<<<<< HEAD
    TODO_COMMENT,
=======
>>>>>>> c225557a
    LineValidationError,
    ListValidationError,
    ValidationError,
    ValidationErrorWithContent,
)
from codex.common.constants import PRISMA_FILE_HEADER
from codex.common.exec_external_tool import (
    DEFAULT_DEPS,
    PROJECT_TEMP_DIR,
    exec_external_on_contents,
    execute_command,
    setup_if_required,
)
from codex.common.model import FunctionDef
from codex.develop.function import generate_object_code
from codex.develop.function_visitor import FunctionVisitor
from codex.develop.model import GeneratedFunctionResponse, Package

logger = logging.getLogger(__name__)


class CodeValidator:
    def __init__(
        self,
        compiled_route_id: str,
        database_schema: str,
        function_name: str | None = None,
        available_functions: dict[str, Function] | None = None,
        available_objects: dict[str, ObjectType] | None = None,
    ):
        self.compiled_route_id: str = compiled_route_id
        self.db_schema: str = database_schema
        self.func_name: str = function_name or ""
        self.available_functions: dict[str, Function] = available_functions or {}
        self.available_objects: dict[str, ObjectType] = available_objects or {}

    async def reformat_code(
        self,
        code: str,
        packages: list[Package],
    ) -> str:
        """
        Reformat the code snippet
        Args:
            code (str): The code snippet to reformat
            packages (list[Package]): The list of packages to validate
        Returns:
            str: The reformatted code snippet
        """
        try:
            code = (
                await self.validate_code(
                    raw_code=code,
                    packages=packages,
                    route_errors_as_todo=True,
                    raise_validation_error=False,
                )
            ).get_compiled_code()
        except Exception as e:
            # We move on with unfixed code if there's an error
            logger.warning(
                f"Error formatting code for route #{self.compiled_route_id}: {e}"
            )

        for formatter in [
            lambda code: isort.code(code),
            lambda code: black.format_str(code, mode=black.FileMode()),
        ]:
            try:
                code = formatter(code)
            except Exception as e:
                # We move on with unformatted code if there's an error
                logger.warning(
                    f"Error formatting code for route #{self.compiled_route_id}: {e}"
                )

        return code

    async def validate_code(
        self,
        packages: list[Package],
        raw_code: str,
        route_errors_as_todo: bool = False,
        raise_validation_error: bool = True,
        call_cnt: int = 0,
    ) -> GeneratedFunctionResponse:
        """
        Validate the code snippet for any error
        Args:
            packages (list[Package]): The list of packages to validate
            raw_code (str): The code snippet to validate
        Returns:
            GeneratedFunctionResponse: The response of the validation
        Raise:
            ValidationError(e): The list of validation errors in the code snippet
        """
        validation_errors: list[ValidationError] = []

        try:
            tree = ast.parse(raw_code)
            visitor = FunctionVisitor()
            visitor.visit(tree)
            validation_errors.extend([ValidationError(e) for e in visitor.errors])
        except Exception as e:
            # parse invalid code line and add it to the error message
            error = f"Error parsing code: {e}"
            if line := re.search(r"line (\d+)", error):
                raise LineValidationError(
                    error=error, code=raw_code, line_from=int(line.group(1))
                )
            else:
                raise ValidationError(error)

        # Eliminate duplicate visitor.functions and visitor.objects, prefer the last one
        visitor.imports = list(set(visitor.imports))
        visitor.functions = list({f.name: f for f in visitor.functions}.values())
        visitor.objects = list(
            {
                o.name: o
                for o in visitor.objects
                if o.name not in self.available_objects
            }.values()
        )

        # Add implemented functions into the main function, only link the stub functions
        deps_funcs = [f for f in visitor.functions if f.is_implemented]
        stub_funcs = [f for f in visitor.functions if not f.is_implemented]

        objects_block = zip(
            ["\n\n" + generate_object_code(obj) for obj in visitor.objects],
            visitor.objectsIdx,
        )
        functions_block = zip(
            ["\n\n" + fun.function_code for fun in deps_funcs], visitor.functionsIdx
        )
        globals_block = zip(
            ["\n\n" + glob for glob in visitor.globals], visitor.globalsIdx
        )
        function_code = "".join(
            code
            for code, _ in sorted(
                list(objects_block) + list(functions_block) + list(globals_block),
                key=lambda x: x[1],
            )
        ).strip()

        # No need to validate main function if it's not provided (compiling a server code)
        if self.func_name:
            func_id, main_func = self.__validate_main_function(
                deps_funcs=deps_funcs,
                function_code=function_code,
                validation_errors=validation_errors,
            )
            function_template = main_func.function_template
        else:
            func_id = None
            function_template = None

        # Validate that code is not re-declaring any existing entities.
        already_declared_entities = set(
            [
                obj.name
                for obj in visitor.objects
                if obj.name in self.available_objects.keys()
            ]
            + [
                func.name
                for func in visitor.functions
                if func.name in self.available_functions.keys()
            ]
        )
        if not already_declared_entities:
            validation_errors.append(
                ValidationError(
                    "These class/function names has already been declared in the code, "
                    "no need to declare them again: "
                    + ", ".join(already_declared_entities)
                )
            )

        result = GeneratedFunctionResponse(
            function_id=func_id,
            function_name=self.func_name,
            available_objects=self.available_objects,
            available_functions=self.available_functions,
            rawCode=function_code,
            imports=visitor.imports.copy(),
            objects=[],  # Objects will be bundled in the function_code instead.
            template=function_template or "",
            functionCode=function_code,
            functions=stub_funcs,
            db_schema=self.db_schema,
            packages=packages,
            compiled_route_id=self.compiled_route_id,
        )

        # Execute static validators and fixers.
        old_compiled_code = result.regenerate_compiled_code()
        validation_errors.extend(validate_normalize_prisma(result))
        validation_errors.extend(
            await static_code_analysis(result, route_errors_as_todo)
        )
        new_compiled_code = result.get_compiled_code()

        # Auto-fixer works, retry validation (limit to 5 times, to avoid infinite loop)
        if old_compiled_code != new_compiled_code and call_cnt < 5:
            return await self.validate_code(
                packages=packages,
                raw_code=new_compiled_code,
                route_errors_as_todo=route_errors_as_todo,
                raise_validation_error=raise_validation_error,
                call_cnt=call_cnt + 1,
            )

        if validation_errors:
            if raise_validation_error:
                raise ListValidationError("Error validating code", validation_errors)
            else:
                # This should happen only on `reformat_code` call
                logger.warning("Error validating code: %s", validation_errors)

        return result

    def __validate_main_function(
        self,
        deps_funcs: list[FunctionDef],
        function_code: str,
        validation_errors: list[ValidationError],
    ) -> tuple[str, FunctionDef]:
        """
        Validate the main function body and signature
        Returns:
            tuple[str, FunctionDef]: The function ID and the function object
        """
        # Validate that the main function is implemented.
        func_obj = next((f for f in deps_funcs if f.name == self.func_name), None)
        if not func_obj or not func_obj.is_implemented:
            raise ValidationError(
                f"Main Function body {self.func_name} is not implemented."
                f" Please complete the implementation of this function!"
            )
        func_obj.function_code = function_code

        # Validate that the main function is matching the expected signature.
        func_db: Function | None = self.available_functions.get(self.func_name)
        if not func_db:
            raise AssertionError(f"Function {self.func_name} does not exist on DB")
        try:
            func_obj.validate_matching_function(func_db)
        except Exception as e:
            validation_errors.append(ValidationError(e))

        return func_db.id, func_obj


# ======= Static Code Validation Helper Functions =======#


async def static_code_analysis(
    func: GeneratedFunctionResponse,
    add_todo_on_error: bool,
) -> list[ValidationError]:
    """
    Run static code analysis on the function code and mutate the function code to
    fix any issues.
    Args:
        func (GeneratedFunctionResponse):
            The function to run static code analysis on. `func` will be mutated.
    Returns:
        list[str]: The list of validation errors
    """
    validation_errors = []
    validation_errors += await __execute_ruff(func, add_todo_on_error)
    validation_errors += await __execute_pyright(func, add_todo_on_error)

    return validation_errors


CODE_SEPARATOR = "#------Code-Start------#"


def __pack_import_and_function_code(func: GeneratedFunctionResponse) -> str:
    return "\n".join(func.imports + [CODE_SEPARATOR, func.rawCode])


def __unpack_import_and_function_code(code: str) -> tuple[list[str], str]:
    split = code.split(CODE_SEPARATOR)
    return split[0].splitlines(), split[1].strip()


async def __execute_ruff(
    func: GeneratedFunctionResponse,
    add_todo_on_error: bool,
) -> list[ValidationError]:
    code = __pack_import_and_function_code(func)

    try:
        # Currently Disabled Rule List
        # E402 module level import not at top of file
        # F841 local variable is assigned to but never used
        code = await exec_external_on_contents(
            command_arguments=[
                "ruff",
                "check",
                "--fix",
                "--ignore",
                "F841",
                "--ignore",
                "E402",
            ],
            file_contents=code,
            suffix=".py",
            raise_file_contents_on_error=True,
        )
        func.imports, func.rawCode = __unpack_import_and_function_code(code)
        return []

    except ValidationError as e:
        if isinstance(e, ValidationErrorWithContent):
            # Ruff failed, but the code is reformatted
            code = e.content
            e = str(e)

        error_messages = [
            v
            for v in str(e).split("\n")
            if v.strip()
            if re.match(r"Found \d+ errors?\.*", v) is None
        ]

        added_imports, error_messages = __fix_missing_imports(error_messages, func)

        # Append problematic line to the error message or add it as TODO line
        validation_errors: list[ValidationError] = []
        split_pattern = r"(.+):(\d+):(\d+): (.+)"
        for error_message in error_messages:
            error_split = re.match(split_pattern, error_message)

            if not error_split:
                error = ValidationError(error_message)
            else:
                _, line, _, error = error_split.groups()
                error = LineValidationError(error=error, code=code, line_from=int(line))

<<<<<<< HEAD
            validation_errors.append(error)

        if add_todo_on_error:
            code = append_errors_as_todos(validation_errors, code)
            validation_errors.clear()
=======
            if add_todo_on_error:
                code = error.append_error_as_todo(code)
            else:
                validation_errors.append(error)
>>>>>>> c225557a

        func.imports, func.rawCode = __unpack_import_and_function_code(code)
        func.imports.extend(added_imports)  # Avoid line-code change, do it at the end.

        return validation_errors


<<<<<<< HEAD
def append_errors_as_todos(errors: list[ValidationError], code: str) -> str:
    """
    Append the errors as TODO comments in the code
    Args:
        errors (list[ValidationError]): The list of errors
        code (str): The code snippet
    Returns:
        str: The code snippet with the errors appended as TODO comments
    """

    line_validation_errors: list[LineValidationError] = []
    non_line_validation_errors: list[ValidationError] = []
    for error in errors:
        if isinstance(error, LineValidationError):
            line_validation_errors.append(error)
        else:
            non_line_validation_errors.append(error)

    replaced_error_messages: dict[str, str] = {}

    # Start with line-errors, to avoid changing the line numbers
    for err in line_validation_errors:
        code_lines = code.split("\n")
        if err.line_from > len(code_lines):
            continue

        error_uid: str = uuid.uuid4().hex
        error_msg: str = super(ValidationError, err).__str__().replace("\n", "\n#   ")

        index = err.line_from - 1
        if TODO_COMMENT not in code_lines[index]:
            code_lines[index] = f"{code_lines[index]} {TODO_COMMENT} {error_uid}"

        replaced_error_messages[error_uid] = error_msg
        code = "\n".join(code_lines)

    # Append non-line errors at the initial code
    for err in non_line_validation_errors:
        error_uid: str = uuid.uuid4().hex
        error_msg: str = err.__str__().replace("\n", "\n#     ")
        code = f"{TODO_COMMENT} {error_uid}\n{code}"
        replaced_error_messages[error_uid] = error_msg

    # Replace error_uid with the actual error message
    for uid, msg in replaced_error_messages.items():
        code = code.replace(uid, msg)

    return code


=======
>>>>>>> c225557a
async def __execute_pyright(
    func: GeneratedFunctionResponse,
    add_todo_on_error: bool,
) -> list[ValidationError]:
    code = __pack_import_and_function_code(func)
    validation_errors: list[ValidationError] = []

    # Create temporary directory under the TEMP_DIR with random name
    temp_dir = os.path.join(PROJECT_TEMP_DIR, func.compiled_route_id)
    py_path = await setup_if_required(temp_dir, copy_from_parent=True)

    async def __execute_pyright_commands(code: str) -> list[ValidationError]:
        try:
            await execute_command(
                ["pip", "install", "-r", "requirements.txt"], temp_dir, py_path
            )
        except ValidationError as e:
            # Unknown deps should be reported as validation errors
<<<<<<< HEAD
            logger.warning(f"Error installing deps on function {func.function_id}: {e}")
            validation_errors.append(e)
=======
            if add_todo_on_error:
                code = e.append_error_as_todo(code)
            else:
                validation_errors.append(e)
>>>>>>> c225557a

        # run prisma generate
        if func.db_schema:
            await execute_command(["prisma", "generate"], temp_dir, py_path)

        # execute pyright
        result = await execute_command(
            ["pyright", "--outputjson"], temp_dir, py_path, raise_on_error=False
        )
        if not result:
            return []

        try:
            json_response = json.loads(result)["generalDiagnostics"]
        except Exception as e:
            logger.error(f"Error parsing pyright output, error: {e} output: {result}")
            raise e

        for e in json_response:
            rule: str = e.get("rule", "")
            severity: str = e.get("severity", "")
<<<<<<< HEAD
            excluded_rules = ["reportMissingImports"] if add_todo_on_error else []
=======
            file: str = e.get("file", "")
>>>>>>> c225557a
            if (
                severity != "error"
                or rule
                in [
                    "reportRedeclaration",
                    "reportArgumentType",  # This breaks prisma query with dict
                ]
                + excluded_rules
                or rule.startswith("reportOptional")  # TODO: improve prompt & enable
            ):
                continue

            # Grab any enhancements we can for the error
<<<<<<< HEAD
            error_message: str = f"{e['message']}. {e.get('rule', '')}"
            if error_enhancements := await get_error_enhancements(
                rule,
                error_message,
                py_path,
            ):
                error_message += f"\n{error_enhancements}"

            e = LineValidationError(
                error=error_message,
                code=code,
                line_from=e["range"]["start"]["line"] + 1,
            )
            validation_errors.append(e)

        # read code from code.py. split the code into imports and raw code
        code = open(f"{temp_dir}/code.py").read()
        if add_todo_on_error:
            code = append_errors_as_todos(validation_errors, code)
            validation_errors.clear()

=======
            code_lines: list[str] = code.splitlines()
            error_message: str = f"{e['message']}. {e.get('rule', '')}"
            error_line: str = "\n".join(
                code_lines[e["range"]["start"]["line"] : e["range"]["end"]["line"] + 1]
            )
            if error_enhancements := await get_error_enhancements(
                rule,
                severity,
                code_lines,
                error_message,
                error_line,
                temp_dir,
                file,
                py_path,
            ):
                error_message += f"\n{error_enhancements}"

            e = LineValidationError(
                error=error_message,
                code=code,
                line_from=e["range"]["start"]["line"] + 1,
            )
            if add_todo_on_error:
                code = e.append_error_as_todo(code)
            else:
                validation_errors.append(e)

        # read code from code.py. split the code into imports and raw code
        code = open(f"{temp_dir}/code.py").read()
>>>>>>> c225557a
        func.imports, func.rawCode = __unpack_import_and_function_code(code)

        return validation_errors

    packages = "\n".join(
        [str(p) for p in func.packages if p.package_name not in DEFAULT_DEPS]
    )
    with open(f"{temp_dir}/schema.prisma", "w") as p:
        with open(f"{temp_dir}/code.py", "w") as f:
            with open(f"{temp_dir}/requirements.txt", "w") as r:
                # write the requirements to requirements.txt
                r.write(packages)
                r.flush()

                # write the code to code.py
                f.write(code)
                f.flush()

                # write the prisma schema to schema.prisma
                p.write(PRISMA_FILE_HEADER + "\n" + func.db_schema)
                p.flush()

                return await __execute_pyright_commands(code)


async def find_module_dist_and_source(
    module: str, py_path: pathlib.Path | str
) -> typing.Tuple[pathlib.Path | None, pathlib.Path | None]:
    # Find the module in the env
    modules_path = pathlib.Path(py_path).parent / "lib" / "python3.11" / "site-packages"
    matches = modules_path.glob(f"{module}*")

    # resolve the generator to an array
    matches = list(matches)
    if not matches:
        return None, None

    # find the dist info path and the module path
    dist_info_path: typing.Optional[pathlib.Path] = None
    module_path: typing.Optional[pathlib.Path] = None

    # find the dist info and the module path
    # TODO(ntindle): This is a naive implementation, we should improve this as pydantic and pydantic-core would match and its a crapshoot which one we get
    for match in matches:
        if ".dist-info" in match.name:
            dist_info_path = match
            break
    for match in matches:
        if module in match.name:
            module_path = match
            break

    # We couldn't find the module
    if not dist_info_path or not module_path:
        return None, None

    return dist_info_path, module_path


async def get_error_enhancements(
    rule: str,
<<<<<<< HEAD
    error_message: str,
=======
    severity: str,
    code_lines: list[str],
    error_message: str,
    error_line: str,
    temp_dir: str,
    file: str,
>>>>>>> c225557a
    py_path: str,
) -> str | None:
    # python match the rule and error message to a case
    match rule:
        case "reportAttributeAccessIssue":
            if "is not a known member of module" in error_message:
                logger.info(f"Attempting to enhance error: {error_message}")

                # Extract the attempted attribute and the module
                # attempted_attribute = (
                #     error_message.split("is not a known member of module")[0]
                #     .strip()
                #     .replace('"', "")
                # )
                # Split out ' "module". reportAttributeAccessIssue ' from the error message
                module = (
                    error_message.split("is not a known member of module")[1]
                    .split(". reportAttributeAccessIssue")[0]
                    .strip()
                    .replace('"', "")
                )

                # Find the dist info and the module path
                dist_info_path: typing.Optional[pathlib.Path] = None
                module_path: typing.Optional[pathlib.Path] = None
                dist_info_path, module_path = await find_module_dist_and_source(
                    module, py_path
                )

                # Return if we can't find the dist info or the module path
                if not dist_info_path and not module_path:
                    logger.info(f"Could not enhance error: {error_message}")
                    return None

                # Find the metadata and the matching context
                metadata_contents: typing.Optional[str] = None
                matching_context: typing.Optional[str] = None

                # Read the dist info's METADATA file
                if dist_info_path:
                    # Find the dist info's METADATA file
                    metadata_file = dist_info_path / "METADATA"
                    if metadata_file.exists():
                        metadata_contents = metadata_file.read_text()

                # Find the module's nearest matching attempted attribute in the module folder using treesitter
                # TODO(ntindle): Implement this
                if not metadata_contents and not matching_context:
                    logger.info(f"Could not enhance error: {error_message}")
                    return None

                return f"Found Metadata for the module: {metadata_contents}"
        case _:
            pass
    return None


AUTO_IMPORT_TYPES: dict[str, str] = {
    "prisma": "import prisma",
    "BaseModel": "from pydantic import BaseModel",
    "Enum": "from enum import Enum",
}
for t in typing.__all__:
    AUTO_IMPORT_TYPES[t] = f"from typing import {t}"
for t in prisma.errors.__all__:
    AUTO_IMPORT_TYPES[t] = f"from prisma.errors import {t}"
for t in datetime.__all__:
    AUTO_IMPORT_TYPES[t] = f"from datetime import {t}"
for t in collections.__all__:
    AUTO_IMPORT_TYPES[t] = f"from collections import {t}"


def __fix_missing_imports(
    errors: list[str], func: GeneratedFunctionResponse
) -> tuple[set[str], list[str]]:
    """
    Generate missing imports based on the errors
    Args:
        errors (list[str]): The list of errors
        func (GeneratedFunctionResponse): The function to fix the imports
    Returns:
        tuple[set[str], list[str]]: The set of missing imports and the list of non-missing import errors
    """
    # parse "model X {" and "enum X {" from func.db_schema
    schema_imports = {}
    for entity in ["model", "enum"]:
        pattern = f"{entity}\\s+([a-zA-Z0-9_]+)\\s+{{"
        matches = re.findall(pattern, func.db_schema)
        for match in matches:
            schema_imports[match] = f"from prisma.{entity}s import {match}"

    missing_imports = []
    filtered_errors = []
    for error in errors:
        pattern = r"Undefined name `(.+?)`"
        match = re.search(pattern, error)
        if not match:
            filtered_errors.append(error)
            continue

        missing_type = match.group(1)
        if missing_type in schema_imports:
            missing_imports.append(schema_imports[missing_type])
        elif missing_type in AUTO_IMPORT_TYPES:
            missing_imports.append(AUTO_IMPORT_TYPES[missing_type])
        else:
            filtered_errors.append(error)

    return set(missing_imports), filtered_errors


def validate_normalize_prisma(func: GeneratedFunctionResponse) -> list[ValidationError]:
    """
    Validate and normalize the prisma code in the function
    Args:
        func (GeneratedFunctionResponse):
            The function to validate and normalize.
            compiled code, e.g: `func.rawCode` and `func.imports` will be mutated.
    Returns:
        list[str]: The list validation errors
    """
    validation_errors: list[str] = []
    imports = func.imports
    code = func.rawCode

    if (".connect()" in code) or ("async with Prisma() as db:" in code):
        validation_errors.append(
            """
There is no need to use "await prisma_client.connect()" in the code it is already connected.

Database access should be done using the prisma.models, not using a prisma client.

import prisma.models

user = await prisma.models.User.prisma().create(
    data={
        'name': 'Robert',
        'email': 'robert@craigie.dev',
        'posts': {
            'create': {
                'title': 'My first post from Prisma!',
            },
        },
    },
)

"""
        )

    if "from prisma import Prisma" in code:
        validation_errors.append(
            "There is no need to do `from prisma import Prisma` as we are using the prisma.models to access the database."
        )

    def rename_code_variable(code: str, old_name: str, new_name: str) -> str:
        pattern = r"(?<!\.)\b{}\b".format(re.escape(old_name))
        renamed_code = re.sub(pattern, new_name, code)
        # Avoid renaming class names
        renamed_code = renamed_code.replace(f"class {new_name}", f"class {old_name}")
        return renamed_code

    def parse_import_alias(stmt: str) -> tuple[str, str]:
        if "import " not in stmt:
            return "", ""

        expr = stmt.split("import ")[1]
        if " as " in expr:
            name, alias = expr.split(" as ")
        else:
            name = alias = expr

        return name, alias

    for entity in ["model", "enum"]:
        new_imports = []
        for import_statement in imports:
            if f"from prisma.{entity}s import " in import_statement:
                name, alias = parse_import_alias(import_statement)
                code = rename_code_variable(code, alias, f"prisma.{entity}s.{name}")
                continue
            if f"from prisma import {entity}s" in import_statement:
                name, alias = parse_import_alias(import_statement)
                code = rename_code_variable(code, alias, f"prisma.{name}")
                continue
            new_imports.append(import_statement)

        imports = new_imports
        names = []
        model_pattern = f"prisma.{entity}s.([a-zA-Z0-9_]+)"
        for match in re.findall(model_pattern, code):
            names.append(match)

        for name in names:
            if f"{entity} {name} " in func.db_schema:
                continue

            # Sometimes, an enum is imported as a model and vice versa

            if entity == "model" and f"enum {name} " in func.db_schema:
                code = rename_code_variable(
                    code, f"prisma.models.{name}", f"prisma.enums.{name}"
                )
                continue

            if entity == "enum" and f"model {name} " in func.db_schema:
                code = rename_code_variable(
                    code, f"prisma.enums.{name}", f"prisma.models.{name}"
                )
                continue

            validation_errors.append(
                f"prisma.{entity}s.{name} is not available in the prisma schema. Only use models/enums available in the database schema."
            )

    # Make sure `import prisma` is added when `prisma.` usage is found in the code
    if "prisma." in code:
        imports.append("import prisma")
    if "prisma.enums" in code:
        imports.append("import prisma.enums")
    if "prisma.models" in code:
        imports.append("import prisma.models")
    if "prisma.errors" in code:
        imports.append("import prisma.errors")

    # Sometimes it does this, it's not a valid import
    if "from pydantic import Optional" in imports:
        imports.remove("from pydantic import Optional")

    imports = sorted({i.strip() for i in imports})

    func.imports, func.rawCode = imports, code

    return [ValidationError(e) for e in validation_errors]<|MERGE_RESOLUTION|>--- conflicted
+++ resolved
@@ -15,10 +15,7 @@
 from prisma.models import Function, ObjectType
 
 from codex.common.ai_block import (
-<<<<<<< HEAD
     TODO_COMMENT,
-=======
->>>>>>> c225557a
     LineValidationError,
     ListValidationError,
     ValidationError,
@@ -363,18 +360,11 @@
                 _, line, _, error = error_split.groups()
                 error = LineValidationError(error=error, code=code, line_from=int(line))
 
-<<<<<<< HEAD
             validation_errors.append(error)
 
         if add_todo_on_error:
             code = append_errors_as_todos(validation_errors, code)
             validation_errors.clear()
-=======
-            if add_todo_on_error:
-                code = error.append_error_as_todo(code)
-            else:
-                validation_errors.append(error)
->>>>>>> c225557a
 
         func.imports, func.rawCode = __unpack_import_and_function_code(code)
         func.imports.extend(added_imports)  # Avoid line-code change, do it at the end.
@@ -382,7 +372,6 @@
         return validation_errors
 
 
-<<<<<<< HEAD
 def append_errors_as_todos(errors: list[ValidationError], code: str) -> str:
     """
     Append the errors as TODO comments in the code
@@ -433,8 +422,6 @@
     return code
 
 
-=======
->>>>>>> c225557a
 async def __execute_pyright(
     func: GeneratedFunctionResponse,
     add_todo_on_error: bool,
@@ -453,15 +440,10 @@
             )
         except ValidationError as e:
             # Unknown deps should be reported as validation errors
-<<<<<<< HEAD
-            logger.warning(f"Error installing deps on function {func.function_id}: {e}")
-            validation_errors.append(e)
-=======
             if add_todo_on_error:
                 code = e.append_error_as_todo(code)
             else:
                 validation_errors.append(e)
->>>>>>> c225557a
 
         # run prisma generate
         if func.db_schema:
@@ -483,11 +465,7 @@
         for e in json_response:
             rule: str = e.get("rule", "")
             severity: str = e.get("severity", "")
-<<<<<<< HEAD
             excluded_rules = ["reportMissingImports"] if add_todo_on_error else []
-=======
-            file: str = e.get("file", "")
->>>>>>> c225557a
             if (
                 severity != "error"
                 or rule
@@ -501,7 +479,6 @@
                 continue
 
             # Grab any enhancements we can for the error
-<<<<<<< HEAD
             error_message: str = f"{e['message']}. {e.get('rule', '')}"
             if error_enhancements := await get_error_enhancements(
                 rule,
@@ -523,37 +500,6 @@
             code = append_errors_as_todos(validation_errors, code)
             validation_errors.clear()
 
-=======
-            code_lines: list[str] = code.splitlines()
-            error_message: str = f"{e['message']}. {e.get('rule', '')}"
-            error_line: str = "\n".join(
-                code_lines[e["range"]["start"]["line"] : e["range"]["end"]["line"] + 1]
-            )
-            if error_enhancements := await get_error_enhancements(
-                rule,
-                severity,
-                code_lines,
-                error_message,
-                error_line,
-                temp_dir,
-                file,
-                py_path,
-            ):
-                error_message += f"\n{error_enhancements}"
-
-            e = LineValidationError(
-                error=error_message,
-                code=code,
-                line_from=e["range"]["start"]["line"] + 1,
-            )
-            if add_todo_on_error:
-                code = e.append_error_as_todo(code)
-            else:
-                validation_errors.append(e)
-
-        # read code from code.py. split the code into imports and raw code
-        code = open(f"{temp_dir}/code.py").read()
->>>>>>> c225557a
         func.imports, func.rawCode = __unpack_import_and_function_code(code)
 
         return validation_errors
@@ -615,16 +561,7 @@
 
 async def get_error_enhancements(
     rule: str,
-<<<<<<< HEAD
     error_message: str,
-=======
-    severity: str,
-    code_lines: list[str],
-    error_message: str,
-    error_line: str,
-    temp_dir: str,
-    file: str,
->>>>>>> c225557a
     py_path: str,
 ) -> str | None:
     # python match the rule and error message to a case
