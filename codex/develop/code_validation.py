--- conflicted
+++ resolved
@@ -12,6 +12,7 @@
 import isort
 import prisma
 from prisma.models import Function, ObjectType
+from pydantic import BaseModel
 
 from codex.common.ai_block import (
     TODO_COMMENT,
@@ -554,9 +555,14 @@
     return dist_info_path, module_path
 
 
+class ErrorEnhancements(BaseModel):
+    metadata: typing.Optional[str]
+    context: typing.Optional[str]
+
+
 async def enhance_error(
-    module: str, py_path: str
-) -> typing.Optional[typing.Dict[str, typing.Optional[str]]]:
+    module: str, module_full: str, py_path: str | pathlib.Path, attempted_attribute: str
+) -> typing.Optional[ErrorEnhancements]:
     dist_info_path, module_path = await find_module_dist_and_source(module, py_path)
     if not dist_info_path and not module_path:
         return None
@@ -568,26 +574,45 @@
             metadata_contents = metadata_file.read_text()
 
     matching_context: typing.Optional[str] = None
-    # TODO(ntindle): Implement finding the matching context using treesitter
+    # Find the module's nearest matching attempted attribute in the module folder using treesitter
+    if module_path:
+        # find the nearest matching file using the venv path with the module and the attempted attribute
+        useful = []
+        best_match = module_path / "__init__.py"
+        if not best_match.exists():
+            best_match = module_path / f"{attempted_attribute}.py"
+        if best_match.exists():
+            useful.append(best_match)
+        # try fuzzy matching the attempted attribute in the module path
+        fuzzed = find_best_match(
+            module_full, [str(x) for x in list(module_path.glob("**/*"))]
+        )
+        if fuzzed:
+            _fuzzy_match, _similarity = fuzzed[0], fuzzed[1]
+            if _similarity >= 0.9:
+                useful.append(pathlib.Path(_fuzzy_match))
+
+        # Join the useful files
+        matching_context = "\n".join([f.read_text() for f in useful if f.exists()])
 
     if metadata_contents or matching_context:
-        return {
-            "metadata": metadata_contents,
-            "context": matching_context,
-        }
+        ErrorEnhancements(
+            metadata=metadata_contents,
+            context=matching_context,
+        )
     else:
         return None
 
 
 async def get_error_enhancements(
     rule: str, error_message: str, py_path: pathlib.Path | str, ids: Identifiers
-) -> typing.Optional[typing.Dict[str, typing.Optional[str]]]:
+) -> typing.Optional[str]:
+    enhancement_info: typing.Optional[ErrorEnhancements] = None
     # python match the rule and error message to a case
     match rule:
         case "reportAttributeAccessIssue":
             if "is not a known member of module" in error_message:
                 logger.info(f"Attempting to enhance error: {error_message}")
-<<<<<<< HEAD
 
                 # Extract the attempted attribute and the module
                 attempted_attribute = (
@@ -597,9 +622,6 @@
                 )
                 # Split out ' "module". reportAttributeAccessIssue ' from the error message
                 module_full = (
-=======
-                module = (
->>>>>>> ee66794d
                     error_message.split("is not a known member of module")[1]
                     .split(". reportAttributeAccessIssue")[0]
                     .strip()
@@ -607,11 +629,13 @@
                 )
                 module = module_full.split(".")[0]
 
-                enhancement_info = await enhance_error(module, py_path)
-                if enhancement_info:
-                    return enhancement_info
-                else:
-                    logger.warning(f"Could not enhance error: {error_message}")
+                enhancement_info = await enhance_error(
+                    module=module,
+                    module_full=module_full,
+                    py_path=py_path,
+                    attempted_attribute=attempted_attribute,
+                )
+
         case "reportPrivateImportUsage":
             if "is not exported from module" in error_message:
                 logger.info(f"Attempting to enhance error: {error_message}")
@@ -622,86 +646,45 @@
                     .replace('"', "")
                 )
 
-<<<<<<< HEAD
-                # Return if we can't find the dist info or the module path
-                if not dist_info_path and not module_path:
-                    logger.info(f"Could not enhance error: {error_message}")
-                    return None
-
-                # Find the metadata and the matching context
-                metadata_contents: typing.Optional[str] = None
-                matching_context: typing.Optional[str] = None
-
-                # Read the dist info's METADATA file
-                if dist_info_path:
-                    # Find the dist info's METADATA file
-                    metadata_file = dist_info_path / "METADATA"
-                    if metadata_file.exists():
-                        metadata_contents = metadata_file.read_text()
-
-                # Find the module's nearest matching attempted attribute in the module folder using treesitter
-                if module_path:
-                    # find the nearest matching file using the venv path with the module and the attempted attribute
-                    useful = []
-                    best_match = module_path / "__init__.py"
-                    if not best_match.exists():
-                        best_match = module_path / f"{attempted_attribute}.py"
-                    if best_match.exists():
-                        useful.append(best_match)
-                    # try fuzzy matching the attempted attribute in the module path
-                    fuzzed = find_best_match(
-                        module_full, [str(x) for x in list(module_path.glob("**/*"))]
-                    )
-                    if fuzzed:
-                        _fuzzy_match, _similarity = fuzzed[0], fuzzed[1]
-                        if _similarity >= 0.9:
-                            useful.append(pathlib.Path(_fuzzy_match))
-
-                    # Join the useful files
-                    matching_context = "\n".join(
-                        [f.read_text() for f in useful if f.exists()]
-                    )
-
-                if not metadata_contents and not matching_context:
-                    logger.info(f"Could not enhance error: {error_message}")
-                    return None
-                response = ""
-                if metadata_contents:
-                    response += f"Found Metadata for the module: {metadata_contents}\n"
-                if matching_context:
-                    response += (
-                        f"Found matching context for the module: {matching_context}\n"
-                    )
-                return response
-=======
-                enhancement_info = await enhance_error(module, py_path)
-
-                if enhancement_info:
-                    if "metadata" in enhancement_info:
-                        metadata_contents = enhancement_info["metadata"]
-
-                        docs_extractor = DocumentationExtractor()
-
-                        response = await docs_extractor.invoke(
-                            ids=ids,
-                            invoke_params={
-                                "full_error_message": error_message,
-                                "readme": metadata_contents,
-                            },
-                        )
-
-                        return f"Found doccumentation for the module:\n {response}"
-                    else:
-                        logger.warning(
-                            f"Could not enhance error since metadata_contents was empty: {error_message}"
-                        )
-                else:
-                    logger.warning(
-                        f"Could not enhance error since enhancement_info was empty: {error_message}"
-                    )
->>>>>>> ee66794d
+                # Extract the attempted attribute and the module
+                attempted_attribute = (
+                    error_message.split("is not a known member of module")[0]
+                    .strip()
+                    .replace('"', "")
+                )
+
+                enhancement_info = await enhance_error(
+                    module=module,
+                    module_full=module,
+                    py_path=py_path,
+                    attempted_attribute=attempted_attribute,
+                )
+
         case _:
             pass
+    if enhancement_info:
+        if enhancement_info.metadata or enhancement_info.context:
+            docs_extractor = DocumentationExtractor()
+            metadata_contents = enhancement_info.metadata
+            context = enhancement_info.context
+
+            response = await docs_extractor.invoke(
+                ids=ids,
+                invoke_params={
+                    "full_error_message": error_message,
+                    "readme": metadata_contents,
+                    "context": context,
+                },
+            )
+            return f"Found documentation for the module:\n {response}"
+        else:
+            logger.warning(
+                f"Could not enhance error since metadata_contents was empty: {error_message}"
+            )
+    else:
+        logger.warning(
+            f"Could not enhance error since enhancement_info was empty: {error_message}"
+        )
     return None
 
 
