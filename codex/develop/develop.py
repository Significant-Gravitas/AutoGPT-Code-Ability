import logging
from typing import List

from prisma.enums import DevelopmentPhase, FunctionState
from prisma.errors import PrismaError
from prisma.models import Function
from prisma.types import (
    FunctionCreateInput,
    FunctionUpdateInput,
    PackageCreateWithoutRelationsInput,
)

from codex.common.ai_block import (
    AIBlock,
    Identifiers,
    ListValidationError,
    ValidatedResponse,
    ValidationError,
)
from codex.common.constants import TODO_COMMENT
from codex.common.database import INCLUDE_FUNC
from codex.common.logging import log_event
from codex.common.model import create_object_type
from codex.develop.code_validation import CodeValidator
from codex.develop.function import construct_function
from codex.develop.model import GeneratedFunctionResponse, Package

logger = logging.getLogger(__name__)


def parse_requirements(requirements_str: str) -> List[Package]:
    """
    Parses a string of requirements and creates a list of Package objects.

    Args:
    requirements_str (str): A string containing package requirements.

    Returns:
    List[Package]: A list of Package objects.
    """
    logger.debug("🔍 Parsing requirements...")
    packages = []
    version_specifiers = ["==", ">=", "<=", ">", "<", "~=", "!="]
    if requirements_str == "":
        return packages
    for line in requirements_str.splitlines():
        if line:
            # Remove comments and whitespace
            line = line.split("#")[0].strip()
            if not line:
                continue

            package_name, version, specifier = line, None, None

            # Try to split by each version specifier
            for spec in version_specifiers:
                if spec in line:
                    parts = line.split(spec)
                    package_name = parts[0].strip()
                    version = parts[1].strip() if len(parts) > 1 else None
                    specifier = spec
                    break

            package = Package(
                package_name=package_name, version=version, specifier=specifier
            )
            packages.append(package)

    return packages


class DevelopAIBlock(AIBlock):
    developement_phase: DevelopmentPhase = DevelopmentPhase.DEVELOPMENT
    prompt_template_name = "develop"
    model = "gpt-4-turbo"
    language = "python"

    async def validate(
        self,
        invoke_params: dict,
        response: ValidatedResponse,
        validation_errors: ListValidationError | None = None,
    ) -> ValidatedResponse:
        func_name = invoke_params.get("function_name", "")
        validation_errors = validation_errors or ListValidationError(
            f"Error developing `{func_name}`"
        )
        try:
            text = response.response

            # Package parsing
            requirement_blocks = text.split("```requirements")
            requirement_blocks.pop(0)
            if len(requirement_blocks) < 1:
                packages = []
            elif len(requirement_blocks) > 1:
                packages = []
                validation_errors.append_message(
                    f"There are {len(requirement_blocks)} requirements blocks in the response. "
                    + "There should be exactly 1"
                )
            else:
                packages: List[Package] = parse_requirements(
                    requirement_blocks[0].split("```")[0]
                )

            # Code parsing
            code_blocks = text.split("```python")
            code_blocks.pop(0)
            if len(code_blocks) == 0:
                raise ValidationError("No code blocks found in the response")
            elif len(code_blocks) > 1:
                logger.warning(
                    f"There are {len(code_blocks)} code blocks in the response. "
                    + "Pick the last one"
                )
            code = code_blocks[-1].split("```")[0]
            route_errors_as_todo = not invoke_params.get("will_retry_on_failure", True)
            response.response = await CodeValidator(
                compiled_route_id=invoke_params["compiled_route_id"],
                database_schema=invoke_params["database_schema"],
                function_name=invoke_params["function_name"],
                available_objects=invoke_params["available_objects"],
                available_functions=invoke_params["available_functions"],
                use_prisma=(self.language == "python"),
                use_nicegui=(self.language == "nicegui"),
            ).validate_code(
                packages=packages,
                raw_code=code,
                route_errors_as_todo=route_errors_as_todo,
                raise_validation_error=True,
            )

        except ValidationError as e:
            validation_errors.append_error(e)

        except Exception as e:
            # This is not a validation error we want to the agent to fix
            # it is a code bug in the validation logic
            logger.exception(
                "Unexpected error during validation",
                extra={"function_id": invoke_params["function_id"]},
            )
            raise e

        validation_errors.raise_if_errors()
        return response

    async def create_item(
        self, ids: Identifiers, validated_response: ValidatedResponse
    ) -> Function:
        """
        Update an item in the database with the given identifiers
        and validated response.

        Args:
            ids (Identifiers): The identifiers of the item to be updated.
            validated_response (ValidatedResponse): The validated response
                                                containing the updated data.

        Returns:
            func: The updated item
        """
        generated_response: GeneratedFunctionResponse = validated_response.response

        for obj in generated_response.objects:
            generated_response.available_objects = await create_object_type(
                obj, generated_response.available_objects
            )

        function_defs: list[FunctionCreateInput] = []
        if generated_response.functions:
            for function in generated_response.functions:
                # Skip if the function is already available
                available_functions = generated_response.available_functions
                if function.name in available_functions:
                    same_func = available_functions[function.name]
                    function.validate_matching_function(same_func)
                    continue

                model = await construct_function(
                    function, generated_response.available_objects
                )
                model["CompiledRoute"] = {
                    "connect": {"id": generated_response.compiled_route_id}
                }
                function_defs.append(model)

        update_obj = FunctionUpdateInput(
            state=FunctionState.WRITTEN,
            Packages={
                "create": [
                    PackageCreateWithoutRelationsInput(
                        packageName=p.package_name,
                        version=p.version if p.version else "",
                        specifier=p.specifier if p.specifier else "",
                    )
                    for p in generated_response.packages
                ]
            },
            rawCode=generated_response.rawCode,
            importStatements=generated_response.imports,
            functionCode=generated_response.functionCode,
            template=generated_response.template,
            ChildFunctions={"create": function_defs},  # type: ignore
        )

        if not generated_response.function_id:
            raise AssertionError("Function ID is required to update")

        compiled_code = generated_response.get_compiled_code()
        if TODO_COMMENT in compiled_code:
            await log_event(
                id=ids,
                step=DevelopmentPhase.DEVELOPMENT,
                event="CODE_ERRORS_AS_TODO_COMMENTS",
                key=generated_response.function_id,
                data=f"{generated_response.db_schema}\n#-----#\n{compiled_code}",
            )

        func: Function | None = await Function.prisma().update(
            where={"id": generated_response.function_id},
            data=update_obj,
            include={
                **INCLUDE_FUNC["include"],
                "ParentFunction": INCLUDE_FUNC,
                "ChildFunctions": INCLUDE_FUNC,  # type: ignore
            },
        )
        if not func:
            raise AssertionError(
                f"Function with id {generated_response.function_id} not found"
            )

        logger.info(
            f"✅ Updated Function: {func.functionName} - {func.id}",
            extra=ids.model_dump(),
        )

        return func

<<<<<<< HEAD
        return func


class NiceGUIDevelopAIBlock(DevelopAIBlock):
    language = "nicegui"

    async def validate(
        self,
        invoke_params: dict,
        response: ValidatedResponse,
        validation_errors: ListValidationError | None = None,
    ) -> ValidatedResponse:
        function_name = invoke_params.get("function_name")
        route_path = invoke_params.get("route_path")

        response_text: str = response.response
        list_validation_error = validation_errors or ListValidationError(
            f"Error developing `{function_name}`"
        )

        if f"@ui.page('{route_path}')" not in response_text:
            list_validation_error.append_message(
                f"Missing @ui.page('{route_path}') decorator in the requested function {function_name}"
            )

        return await super().validate(invoke_params, response, list_validation_error)
=======
    async def on_failed(self, ids: Identifiers, invoke_params: dict):
        function_name = invoke_params.get("function_name", "Unknown")
        function_signature = invoke_params.get("function_signature", "Unknown")
        try:
            logger.error(
                f"AI Failed to write the function {function_name}. Signiture of failed function:\n{function_signature}",
                extra=ids.model_dump(),
            )
            await Function.prisma().update(
                where={"id": ids.function_id},
                data={"state": FunctionState.FAILED},
            )
        except PrismaError as pe:
            logger.exception(
                "Prisma error updating function state to FAILED.",
                pe,
                extra=ids.model_dump(),
            )
            raise pe
        except Exception as e:
            logger.exception(
                "Unexpected error updating function state to FAILED.",
                e,
                extra=ids.model_dump(),
            )
            raise e
>>>>>>> 5302ae12
<|MERGE_RESOLUTION|>--- conflicted
+++ resolved
@@ -239,8 +239,32 @@
 
         return func
 
-<<<<<<< HEAD
-        return func
+    async def on_failed(self, ids: Identifiers, invoke_params: dict):
+        function_name = invoke_params.get("function_name", "Unknown")
+        function_signature = invoke_params.get("function_signature", "Unknown")
+        try:
+            logger.error(
+                f"AI Failed to write the function {function_name}. Signiture of failed function:\n{function_signature}",
+                extra=ids.model_dump(),
+            )
+            await Function.prisma().update(
+                where={"id": ids.function_id},
+                data={"state": FunctionState.FAILED},
+            )
+        except PrismaError as pe:
+            logger.exception(
+                "Prisma error updating function state to FAILED.",
+                pe,
+                extra=ids.model_dump(),
+            )
+            raise pe
+        except Exception as e:
+            logger.exception(
+                "Unexpected error updating function state to FAILED.",
+                e,
+                extra=ids.model_dump(),
+            )
+            raise e
 
 
 class NiceGUIDevelopAIBlock(DevelopAIBlock):
@@ -265,32 +289,4 @@
                 f"Missing @ui.page('{route_path}') decorator in the requested function {function_name}"
             )
 
-        return await super().validate(invoke_params, response, list_validation_error)
-=======
-    async def on_failed(self, ids: Identifiers, invoke_params: dict):
-        function_name = invoke_params.get("function_name", "Unknown")
-        function_signature = invoke_params.get("function_signature", "Unknown")
-        try:
-            logger.error(
-                f"AI Failed to write the function {function_name}. Signiture of failed function:\n{function_signature}",
-                extra=ids.model_dump(),
-            )
-            await Function.prisma().update(
-                where={"id": ids.function_id},
-                data={"state": FunctionState.FAILED},
-            )
-        except PrismaError as pe:
-            logger.exception(
-                "Prisma error updating function state to FAILED.",
-                pe,
-                extra=ids.model_dump(),
-            )
-            raise pe
-        except Exception as e:
-            logger.exception(
-                "Unexpected error updating function state to FAILED.",
-                e,
-                extra=ids.model_dump(),
-            )
-            raise e
->>>>>>> 5302ae12
+        return await super().validate(invoke_params, response, list_validation_error)