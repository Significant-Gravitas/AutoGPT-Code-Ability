--- conflicted
+++ resolved
@@ -66,18 +66,10 @@
                     description=api_route.description,
                     fileName=api_route.functionName + "_service.py",
                     mainFunctionName=api_route.functionName,
-<<<<<<< HEAD
                     compiledCode="", # This will be updated by compile_route
                     RootFunction={
                         "create": construct_function(function_def, available_types)
-=======
-                    compiledCode="",  # This will be updated by compile_route
-                    RootFunction={
-                        "create": construct_function(
-                            function_def,
-                            [api_route.RequestObject, api_route.ResponseObject],
-                        )
->>>>>>> 6c8dfc74
+
                     },
                     CompletedApp={"connect": {"id": app.id}},
                     ApiRouteSpec={"connect": {"id": api_route.id}},
