import asyncio
import logging
import os

from prisma.models import APIRouteSpec, CompletedApp, Function, Specification

from codex.api_model import Identifiers
from codex.develop.compile import compile_route, create_app
from codex.develop.develop import DevelopAIBlock

RECURSION_DEPTH_LIMIT = int(os.environ.get("RECURSION_DEPTH_LIMIT", 3))

logger = logging.getLogger(__name__)


async def develop_application(ids: Identifiers, spec: Specification) -> CompletedApp:
    """
    Develops an application based on the given identifiers and specification.

    Args:
        ids (Identifiers): The identifiers used for development.
        spec (Specification): The specification of the application.

    Returns:
        CompletedApp: The completed application.

    """
    compiled_routes = []
    if spec.ApiRouteSpecs:
        for api_route in spec.ApiRouteSpecs:
            route_root_func = await develop_route(ids, api_route, api_route.description, api_route.functionName)
            logger.info(f"Route function id: {route_root_func.id}")
            compiled_route = await compile_route(ids, route_root_func, api_route)
            compiled_routes.append(compiled_route)

    return await create_app(ids, spec, compiled_routes)


async def develop_route(
    ids: Identifiers,
    api_route: APIRouteSpec,
<<<<<<< HEAD
    goal_description: str,
    function_name: str,
    function_id: str = None,
    function_template: str = None,
    depth: int = 0,
=======
    depth: int = 1,
>>>>>>> 98495d28
) -> Function:
    """
    Recursively develops a function and its child functions
    based on the provided function definition and api route spec.

    Args:
        ids (Identifiers): The identifiers for the function.
        api_route (APIRouteSpec): The API route specification.
        goal_description (str): The high-level goal of the function to create.
        function_name (str): The name of the function to create.
        function_id (str): The id of the function to create. If not provided, a new root-function will be created.
        function_template (str): The docstring/template of the function to create.
        depth (int): The depth of the recursion.

    Returns:
        Function: The developed route function.
    """
    if depth > 0:
<<<<<<< HEAD
        logger.warning(f"Recursion depth: {depth} for route {api_route.path}")
    if depth >= RECURSION_DEPTH_LIMIT:
        raise ValueError("Recursion depth exceeded")

    # Hacky generated function list. TODO: replace with vector-lookup
    generated_function_defs: list[Function] = [] # await Function.prisma().find_many(where={"apiRouteSpecId": api_route.id})
=======
        logger.warning(
            f"Recursion depth: {depth} for route: {api_route.path} - Func: {function_def.functionName}"
        )
    if depth >= RECURSION_DEPTH_LIMIT:
        raise ValueError("Recursion depth exceeded")
    description = f"""
{function_def.template}

High-level Goal: {route_description}"""
>>>>>>> 98495d28

    route_function: Function = await DevelopAIBlock().invoke(
        ids=ids,
        invoke_params={
            "function_name": function_name,
            "goal": goal_description,
            "description": function_template or "",
            "provided_functions": [
                f.template
                for f in generated_function_defs
                if f.functionName != function_name and f.parentFunctionId
            ],
            # api_route is not used by the prompt, but is used by the function
            "api_route": api_route,
            # function_id is used, so we can update the function with the implementation
            "function_id": function_id,
            "allow_stub": depth < RECURSION_DEPTH_LIMIT,
        },
    )

    if route_function.ChildFunction:
<<<<<<< HEAD
        logger.info(f"\tDeveloping {len(route_function.ChildFunction)} child functions")
        for child in route_function.ChildFunction:
            # We don't need to store the output here,
            # as the function will be stored in the database
            await develop_route(
                ids=ids,
                goal_description=goal_description,
                function_id=child.id,
                function_name=child.functionName,
                function_template=child.template,
                api_route=api_route,
                depth=depth + 1
=======
        tasks = [
            recursive_create_function(
                ids, route_description, child, api_route, depth + 1
>>>>>>> 98495d28
            )
            for child in route_function.ChildFunction
        ]
        await asyncio.gather(*tasks)
    else:
        logger.info(f"❌ No child functions to develop")
        logger.debug(route_function.rawCode)
    return route_function


if __name__ == "__main__":
    import asyncio

    import prisma
    from prisma.models import APIRouteSpec

    import codex.common.test_const as test_consts
    from codex.common.ai_model import OpenAIChatClient
    from codex.common.logging import setup_logging
    from codex.requirements.database import get_latest_specification

    OpenAIChatClient.configure({})
    setup_logging(local=True)
    client = prisma.Prisma(auto_register=True)

    async def run_me():
        await client.connect()
        ids = test_consts.identifier_1
        spec = await get_latest_specification(ids.user_id, ids.app_id)
        ans = await develop_application(ids=ids, spec=spec)
        await client.disconnect()
        return ans

    ans = asyncio.run(run_me())
    logger.info(ans)<|MERGE_RESOLUTION|>--- conflicted
+++ resolved
@@ -39,15 +39,11 @@
 async def develop_route(
     ids: Identifiers,
     api_route: APIRouteSpec,
-<<<<<<< HEAD
     goal_description: str,
     function_name: str,
     function_id: str = None,
     function_template: str = None,
     depth: int = 0,
-=======
-    depth: int = 1,
->>>>>>> 98495d28
 ) -> Function:
     """
     Recursively develops a function and its child functions
@@ -65,25 +61,12 @@
     Returns:
         Function: The developed route function.
     """
-    if depth > 0:
-<<<<<<< HEAD
-        logger.warning(f"Recursion depth: {depth} for route {api_route.path}")
+    logger.info(f"Developing for route: {api_route.path} - Func: {function_name}, depth: {depth}")
     if depth >= RECURSION_DEPTH_LIMIT:
         raise ValueError("Recursion depth exceeded")
 
     # Hacky generated function list. TODO: replace with vector-lookup
     generated_function_defs: list[Function] = [] # await Function.prisma().find_many(where={"apiRouteSpecId": api_route.id})
-=======
-        logger.warning(
-            f"Recursion depth: {depth} for route: {api_route.path} - Func: {function_def.functionName}"
-        )
-    if depth >= RECURSION_DEPTH_LIMIT:
-        raise ValueError("Recursion depth exceeded")
-    description = f"""
-{function_def.template}
-
-High-level Goal: {route_description}"""
->>>>>>> 98495d28
 
     route_function: Function = await DevelopAIBlock().invoke(
         ids=ids,
@@ -105,12 +88,9 @@
     )
 
     if route_function.ChildFunction:
-<<<<<<< HEAD
         logger.info(f"\tDeveloping {len(route_function.ChildFunction)} child functions")
-        for child in route_function.ChildFunction:
-            # We don't need to store the output here,
-            # as the function will be stored in the database
-            await develop_route(
+        tasks = [
+            develop_route(
                 ids=ids,
                 goal_description=goal_description,
                 function_id=child.id,
@@ -118,11 +98,6 @@
                 function_template=child.template,
                 api_route=api_route,
                 depth=depth + 1
-=======
-        tasks = [
-            recursive_create_function(
-                ids, route_description, child, api_route, depth + 1
->>>>>>> 98495d28
             )
             for child in route_function.ChildFunction
         ]
