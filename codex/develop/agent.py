--- conflicted
+++ resolved
@@ -23,33 +23,21 @@
     get_object_type_deps,
 )
 from codex.develop.database import get_compiled_route
-<<<<<<< HEAD
 from codex.develop.develop import DevelopAIBlock, NiceGUIDevelopAIBlock
-from codex.develop.function import (
-    construct_function,
-    generate_object_template,
-    get_database_schema,
-)
-=======
-from codex.develop.develop import DevelopAIBlock
 from codex.develop.function import construct_function, generate_object_template
->>>>>>> 88acd1b2
 
 RECURSION_DEPTH_LIMIT = int(os.environ.get("RECURSION_DEPTH_LIMIT", 2))
 
 logger = logging.getLogger(__name__)
 
 
-<<<<<<< HEAD
-async def process_api_route(api_route, ids, spec, app, lang="python"):
-=======
 async def process_api_route(
     api_route: prisma.models.APIRouteSpec,
     ids: Identifiers,
     spec: prisma.models.Specification,
     app: prisma.models.Application,
+    lang: str ="python"
 ):
->>>>>>> 88acd1b2
     if not api_route.RequestObject:
         types = []
         descs = {}
@@ -115,11 +103,8 @@
         compiled_route_id=compiled_route.id,
         goal_description=app.description,
         function=compiled_route.RootFunction,
-<<<<<<< HEAD
+        spec=spec,
         lang=lang,
-=======
-        spec=spec,
->>>>>>> 88acd1b2
     )
     logger.info(f"Route function id: {route_root_func.id}")
     await compile_route(compiled_route.id, route_root_func, spec)
@@ -160,11 +145,8 @@
     compiled_route_id: str,
     goal_description: str,
     function: Function,
-<<<<<<< HEAD
+    spec: Specification,
     lang: str,
-=======
-    spec: Specification,
->>>>>>> 88acd1b2
     depth: int = 0,
 ) -> Function:
     """
@@ -224,7 +206,7 @@
 
     database_schema = "\n\n".join(
         [t.definition for t in spec.DatabaseSchema.DatabaseTables]
-    )
+    ) if spec.DatabaseSchema else ""
 
     dev_invoke_params = {
         "database_schema": database_schema,
@@ -265,11 +247,8 @@
                 compiled_route_id=compiled_route_id,
                 goal_description=goal_description,
                 function=child,
-<<<<<<< HEAD
+                spec=spec,
                 lang=lang,
-=======
-                spec=spec,
->>>>>>> 88acd1b2
                 depth=depth + 1,
             )
             for child in route_function.ChildFunctions
