import datetime
import logging
import os
import random
import tempfile
import zipfile
from typing import List

from pipreqs import pipreqs
from prisma.models import DatabaseTable, Package

from codex.deploy.model import Application

logger = logging.getLogger(__name__)


def generate_requirements_txt(
    packages: List[Package], pipreq_pacakages: List[str]
) -> str:
    requirements = set()

    for package in packages:
        requirements.add(package.packageName.replace("\n", "").strip())

    for package in pipreq_pacakages:
        requirements.add(package.replace("\n", "").strip())

    return "\n".join(sorted(requirements))


def generate_dotenv_example_file(application: Application) -> str:
    """
    Generates a .env.example file from the application
    Args:
        application (Application): The application to be used to generate the .env.example file

    Returns:
        str: The .env.example file
    """
    logger.info("Generating .env.example file")

    if not application.completed_app:
        raise ValueError("Application must have a completed app")
    if not application.completed_app.CompiledRoutes:
        raise ValueError("Application must have at least one compiled route")

    # Generate a random password
    random_password = "".join(
        random.choice("abcdefghijklmnopqrstuvwxyz0123456789!@#$%^&*()_+")
        for i in range(20)
    )
    # normalized app name. keeping only a-z and _
    db_name: str = (
        application.completed_app.name.lower().replace(" ", "_").replace("-", "_")
    )
    # regex to keep only a-z and _
    db_name = "".join([c if c.isalpha() else "" for c in db_name])
    env_example = """
# Example .env file
# Copy this file to .env and fill in the values for the environment variables
# The .env file should not be committed to version control
DB_USER="codexrulesman"
DB_PASS="{random_password}"
DB_HOST="localhost"
DB_PORT="5432"
DB_NAME="{db_name}"
DATABASE_URL="postgresql://${{DB_USER}}:${{DB_PASS}}@${{DB_HOST}}:${{DB_PORT}}/${{DB_NAME}}"
"""
    env_example = env_example.format(random_password=random_password, db_name=db_name)

    # env_example = ""
    # for compiled_route in application.completed_app.CompiledRoutes:
    #     if compiled_route.ApiRouteSpec and compiled_route.ApiRouteSpec.envVars:
    #         for env_var in compiled_route.ApiRouteSpec.envVars:
    #             env_example += f"{env_var.name}=\n"

    return env_example


def generate_gitignore_file() -> str:
    """
    Generates a .gitignore file
    Returns:
        str: The .gitignore file
    """
    return """
# Byte-compiled / optimized / DLL files
__pycache__/
*.py[cod]
*$py.class

# C extensions
*.so

# Distribution / packaging
.Python
env/
build/
develop-eggs/
dist/
downloads/
eggs/
.eggs/
lib/
lib64/
parts/
sdist/
var/
*.egg-info/
.installed.cfg
*.egg
MANIFEST

# PyInstaller
#  Usually these files are written by a python script from a template
#  before PyInstaller builds the exe, so as to inject date/other infos into it.
*.manifest
*.spec

# Installer logs
pip-log.txt
pip-delete-this-directory.txt

# Unit test / coverage reports
htmlcov/
.tox/
.coverage
.coverage.*
.cache
nosetests.xml
coverage.xml
*.cover
.hypothesis/

# Translations
*.mo
*.pot

# FastAPI
__pycache__/

# Environment variables
.env
.env.(local|development|production|test|staging|qa)
.env*
!.env.example
"""


<<<<<<< HEAD
def generate_docker_compose_file(application: Application) -> str:
    """
    Generates a docker-compose.yml file from the application
    Args:
        application (Application): The application to be used to generate the docker-compose.yml file

    Returns:
        str: The docker-compose.yml file
    """
    logger.info("Generating docker-compose.yml file")

    if not application.completed_app:
        raise ValueError("Application must have a completed app")
    if not application.completed_app.CompiledRoutes:
        raise ValueError("Application must have at least one compiled route")

    docker_compose = """version: '3.8'
services:
    db:
        image: ankane/pgvector:latest
        environment:
            POSTGRES_USER: ${DB_USER}
            POSTGRES_PASSWORD: ${DB_PASS}
            POSTGRES_DB: ${DB_NAME}
        ports:
        - "5432:5432"
"""

    return docker_compose


=======
>>>>>>> 00cd15f8
async def create_prisma_schema_file(application: Application) -> str:
    tables = []
    db_schema_id = None

    if not (
        application.completed_app.CompiledRoutes
        and application.completed_app.CompiledRoutes
    ):
        raise ValueError("Application must have at least one compiled route")

    for route in application.completed_app.CompiledRoutes:
        if route.ApiRouteSpec and route.ApiRouteSpec.DatabaseSchema:
            db_schema_id = route.ApiRouteSpec.DatabaseSchema.id
            # the same schema is used for all routes
            break

    if not db_schema_id:
        logger.warning("No database schema found")
        return ""

    tables: List[DatabaseTable] = await DatabaseTable.prisma().find_many(
        where={"databaseSchemaId": db_schema_id}
    )

    prisma_file = """
// datasource db defines the database connection settings.
// It is configured for PostgreSQL and uses an environment variable for the connection URL.
// The 'extensions' feature enables the use of PostgreSQL-specific data types.
datasource db {
  provider   = "postgresql"
  url        = env("DATABASE_URL")
  extensions = [vector]
}

// generator db configures Prisma Client settings.
// It is set up to use Prisma Client Python with asyncio interface and specific features.
generator db {
  provider             = "prisma-client-py"
  interface            = "asyncio"
  recursive_type_depth = 5
  previewFeatures      = ["postgresqlExtensions"]
}

"""
    if not tables:
        return ""

    for table in tables:
        prisma_file += table.definition
        prisma_file += "\n\n"

    return prisma_file


async def create_zip_file(application: Application) -> bytes:
    """
    Creates a zip file from the application
    Args:
        application (Application): The application to be zipped

    Returns:
        bytes: The zipped file
    """
    logger.info("Creating zip file")

    if not application.completed_app:
        raise ValueError("Application must have a completed app")
    if not application.completed_app.CompiledRoutes:
        raise ValueError("Application must have at least one compiled route")

    try:
        with tempfile.TemporaryDirectory() as temp_dir:
            app_dir = os.path.join(temp_dir, "project")
            os.makedirs(app_dir, exist_ok=True)

            # Make a readme file
            readme_file_path = os.path.join(app_dir, "README.md")
            with open(readme_file_path, "w") as readme_file:
                readme_file.write("---\n")
                current_date = datetime.datetime.now()
                formatted_date = current_date.isoformat()
                readme_file.write(f"date: {formatted_date}\n")
                readme_file.write("author: codex\n")
                readme_file.write("---\n\n")
                readme_file.write(f"# {application.completed_app.name}\n\n")
                readme_file.write(application.completed_app.description)

            # Make a __init__.py file
            init_file_path = os.path.join(app_dir, "__init__.py")
            with open(init_file_path, "w") as init_file:
                init_file.write("")

            # Make a server.py file
            server_file_path = os.path.join(app_dir, "server.py")
            with open(server_file_path, "w") as server_file:
                server_file.write(application.server_code)

            # Make all the service files
            for compiled_route in application.completed_app.CompiledRoutes:
                service_file_path = os.path.join(app_dir, compiled_route.fileName)
                with open(service_file_path, "w") as service_file:
                    service_file.write(compiled_route.compiledCode)

            # Make a requirements file
            pipreqs.init(
                {
                    "<path>": app_dir,
                    "--savepath": os.path.join(app_dir, "requirements.txt"),
                    "--print": False,
                    "--use-local": None,
                    "--force": True,
                    "--proxy": None,
                    "--pypi-server": None,
                    "--diff": None,
                    "--clean": None,
                    "--mode": "no-pin",
                }
            )

            requirements_file_path = os.path.join(app_dir, "requirements.txt")
            pipreq_pacakages = []
            with open(file=requirements_file_path, mode="r") as requirements_file:
                pipreq_pacakages = requirements_file.readlines()

            packages = ""
            if application.packages:
                packages = generate_requirements_txt(
                    application.packages, pipreq_pacakages
                )

            os.remove(requirements_file_path)

            with open(requirements_file_path, mode="w") as requirements_file:
                requirements_file.write(packages)

            # Make a prisma schema file
            prism_schema_file_path = os.path.join(app_dir, "schema.prisma")
            prisma_content = await create_prisma_schema_file(application)
            if prisma_content:
                with open(prism_schema_file_path, mode="w") as prisma_file:
                    prisma_file.write(prisma_content)

            # Make a .env.example file
            dotenv_example_file_path = os.path.join(app_dir, ".env.example")
            dotenv_example = generate_dotenv_example_file(application)
            with open(dotenv_example_file_path, mode="w") as dotenv_example_file:
                dotenv_example_file.write(dotenv_example)

            # Make a .gitignore file
            gitignore_file_path = os.path.join(app_dir, ".gitignore")
            gitignore = generate_gitignore_file()
            with open(gitignore_file_path, mode="w") as gitignore_file:
                gitignore_file.write(gitignore)

<<<<<<< HEAD
            # Make a docker-compose.yml file
            docker_compose_file_path = os.path.join(app_dir, "docker-compose.yml")
            docker_compose = generate_docker_compose_file(application)
            with open(docker_compose_file_path, mode="w") as docker_compose_file:
                docker_compose_file.write(docker_compose)

=======
>>>>>>> 00cd15f8
            logger.info("Created server code")
            # Create a zip file of the directory
            zip_file_path = os.path.join(app_dir, "server.zip")
            with zipfile.ZipFile(zip_file_path, "w") as zipf:
                for root, dirs, files in os.walk(temp_dir):
                    for file in files:
                        if file == "server.zip":
                            continue
                        file_path = os.path.join(root, file)
                        zipf.write(file_path, os.path.relpath(file_path, temp_dir))

            logger.info("Created zip file")
            # Read and return the bytes of the zip file
            with open(zip_file_path, "rb") as zipf:
                zip_bytes = zipf.read()

            return zip_bytes
    except Exception as e:
        logger.exception(e)
        raise e<|MERGE_RESOLUTION|>--- conflicted
+++ resolved
@@ -147,7 +147,6 @@
 """
 
 
-<<<<<<< HEAD
 def generate_docker_compose_file(application: Application) -> str:
     """
     Generates a docker-compose.yml file from the application
@@ -178,9 +177,6 @@
 
     return docker_compose
 
-
-=======
->>>>>>> 00cd15f8
 async def create_prisma_schema_file(application: Application) -> str:
     tables = []
     db_schema_id = None
@@ -335,15 +331,12 @@
             with open(gitignore_file_path, mode="w") as gitignore_file:
                 gitignore_file.write(gitignore)
 
-<<<<<<< HEAD
             # Make a docker-compose.yml file
             docker_compose_file_path = os.path.join(app_dir, "docker-compose.yml")
             docker_compose = generate_docker_compose_file(application)
             with open(docker_compose_file_path, mode="w") as docker_compose_file:
                 docker_compose_file.write(docker_compose)
 
-=======
->>>>>>> 00cd15f8
             logger.info("Created server code")
             # Create a zip file of the directory
             zip_file_path = os.path.join(app_dir, "server.zip")
