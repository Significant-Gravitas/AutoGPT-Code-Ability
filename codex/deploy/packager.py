--- conflicted
+++ resolved
@@ -209,9 +209,6 @@
             POSTGRES_DB: ${DB_NAME}
         ports:
         - "5432:5432"
-<<<<<<< HEAD
-""".lstrip()
-=======
     app:
         build:
             context: .
@@ -219,9 +216,8 @@
         environment:
             - PORT=8080
         ports:
-        - "8080:8080"        
-"""
->>>>>>> fef08c6b
+        - "8080:8080"
+""".lstrip()
 
     return docker_compose
 
