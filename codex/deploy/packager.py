--- conflicted
+++ resolved
@@ -351,13 +351,9 @@
     }
     # App name plus a random slug word trio to avoid conflicts
     repo_name = application.name.lower().replace(" ", "-") + str(uuid.uuid4())
-<<<<<<< HEAD
 
     # We should condition the repo status on the app development environment
-    data = {"name": repo_name, "private": True}
-=======
     data = {"name": repo_name, "private": False}
->>>>>>> cd41af56
     # Create the repository
     async with aiohttp.ClientSession() as session:
         async with session.post(url=url, headers=headers, json=data) as response:
