--- conflicted
+++ resolved
@@ -373,11 +373,7 @@
         GitCommandError: if any of the Git operations fails.
     """
     GIT_USER_NAME: str = os.environ.get("GIT_USER_NAME", default="AutoGPT")
-<<<<<<< HEAD
     GIT_USER_EMAIL: str = os.environ.get("GIT_USER_EMAIL", default="code@agpt.co")
-=======
-    GIT_USER_EMAIL: str = os.environ.get("GIT_USER_EMAIL", default="code@agpt.com")
->>>>>>> c225557a
 
     try:
         # Initialize Git repository
@@ -401,8 +397,6 @@
     except GitCommandError as e:
         logger.exception("Failed to initialize Git repository or commit files:", e)
         raise e
-<<<<<<< HEAD
-
 
 def push_to_remote(repo, remote_name, remote_url, branch="master"):
     """
@@ -415,9 +409,6 @@
     except GitCommandError as e:
         logger.error(f"Failed to push code: {e}")
         raise
-=======
->>>>>>> c225557a
-
 
 async def create_zip_file(application: Application) -> bytes:
     """
