--- conflicted
+++ resolved
@@ -27,11 +27,8 @@
     return "\n".join(sorted(requirements))
 
 
-<<<<<<< HEAD
-async def create_prisma_scheama_file(application: Application) -> str:
-=======
+
 async def create_prisma_schema_file(application: Application) -> str:
->>>>>>> 0c50f3f8
     tables = []
     db_schema_id = None
 
@@ -162,11 +159,7 @@
                 requirements_file.write(packages)
 
             prism_schema_file_path = os.path.join(app_dir, "schema.prisma")
-<<<<<<< HEAD
-            prisma_content = await create_prisma_scheama_file(application)
-=======
             prisma_content = await create_prisma_schema_file(application)
->>>>>>> 0c50f3f8
             if prisma_content:
                 with open(prism_schema_file_path, mode="w") as prisma_file:
                     prisma_file.write(prisma_content)
