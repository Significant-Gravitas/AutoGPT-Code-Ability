--- conflicted
+++ resolved
@@ -51,13 +51,8 @@
     Keep working through the interview until it is finished
     """
     user_message = next_request.msg
-<<<<<<< HEAD
     logger.info(f"Interview: {interview_id} Next request recieved: {user_message}")
-    app = await codex.database.get_app_response_by_id(user_id, app_id)
-=======
-    logger.info(f"Next request recieved {user_message}")
     app = await codex.database.get_app_by_id(user_id, app_id)
->>>>>>> b472a584
     user = await codex.database.get_user(user_id)
     ids = Identifiers(
         user_id=user_id,
