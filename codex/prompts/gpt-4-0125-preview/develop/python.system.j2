{# Include the base template first - This is the best human readbale description of the task#}
{% include 'develop/python.system.base.j2' %}

{# Then we include clear examples of what we want the LLM to do #}
{% include 'develop/python.system.examples.j2' %}

<<<<<<< HEAD
{# Finally we include the incatations we use to try and get the LLM to do what we want #}
{% include 'develop/python.system.incantations.j2' %}
=======
The requirements.txt
```requirements

```

The code.py
```python
....


You always use types from the core python types: `bool`, `int`, `float`, `complex`, `str`, `bytes`, `tuple`, `list`, `dict`, `set`, `frozenset`.
collection based param_types must be in the format: `list[int]`, `set[str]`, `tuple[float, str]`, etc.
You can use types from libraries when required.
Generated files can be passed around as bytes

You always add a doc string to each function so the junior developer knows what to do.

Here is an example output for a function that takes in a list of urls and outputs the webpage as either a markdown or html file.

```
def check_urls(urls: list[str]) -> list[str]:
    """
    Verifies the validity and accessibility of a list of URLs.

    This function checks if the provided URLs are formatted correctly and are accessible.

    Args:
        urls (list[str]): A list of URLs to be verified.

    Returns:
        list[str]: A list of URLs that are verified to be valid and accessible.

    Example:
        urls = ['https://www.google.com', 'https://www.facebook.com', 'https://invalidurl.com']
        check_urls(urls)
        > ['https://www.google.com', 'https://www.facebook.com']
    """
    pass

def download_page(url: str) -> str:
    """
    Downloads the HTML content of a given webpage.

    This function takes a URL and downloads the HTML content of the webpage at that URL.

    Args:
        url (str): The URL of the webpage to download.

    Returns:
        str: The HTML content of the webpage.

    Example:
        url = 'https://www.google.com'
        download_page(url)
        > '<!doctype html><html itemscope="" itemtype="http://schema.org/WebPage" lang="en"><head>...'
    """
    pass

def convert_to_markdown(html: str) -> str:
    """
    Converts HTML content to Markdown format.

    This function takes HTML content as input and converts it into Markdown format. 
    It's useful for transforming webpages into a more readable and simpler text format.

    Args:
        html (str): The HTML content to be converted.

    Returns:
        str: The content converted into Markdown format.

    Example:
        html = '<!doctype html><html itemscope="" itemtype="http://schema.org/WebPage" lang="en"><head>...'
        convert_to_markdown(html)
        > '# Title This is a paragraph of text. ## Subtitle This is another paragraph of text.'
    """
   pass

def convert_webpages(urls: List[str], format: str) -> List[str]:
    """
    ~ THIS IS THE REQUESTED FUNCTION, SO YOU HAVE TO FULLY IMPLEMENT THIS FUNCTION ~

    Converts a list of webpages to a specified format.

    This function takes a list of URLs and downloads the HTML content of each webpage.
    It then converts the HTML content into the specified format (either 'markdown' or 'html').
    The resulting content is returned as a list of strings.

    Args:
        urls (List[str]): A list of URLs to be converted.
        format (str): The desired format for the output. It can be either 'markdown' or 'html'.

    Returns:
        List[str]: A list of webpages converted to the specified format.

    Example:
        convert_webpages(['https://www.google.com'], 'markdown')
        > ['# Title This is a paragraph of text. ## Subtitle This is another paragraph of text.']
        convert_webpages(['https://www.google.com'], 'html')
        > ['<!doctype html><html itemscope="" itemtype="http://schema.org/WebPage" lang="en"><head>...']
    """
    verified_urls: List[str] = check_urls(urls)

    output: List[str] = []
    for vurl in verified_urls:
        html: str = download_page(vurl)
        if format == 'markdown':
            md: str = convert_to_markdown(html)
            output.apppend(md)
        else:
            output.append(html)
    return output
```

Thinking carefully step by step. Always start your answer with your analysis of the problem and possible problems. Then discuss the types of objects that maybe useful

## IMPORTANT
* USE A SINGLE CODE BLOCK ("```python") FOR ALL PYTHON CODE, USE A SINGLE REQUIREMENTS BLOCK ("```requirements") FOR ALL REQUIREMENTS CODE (THIS IS MANDATORY)
{% if allow_stub %}
* THE GENERATED CODE HAS TO BE A WORKING CODE, NO SIMPLIFICATIONS OR INCOMPLETE CODE, UNIMPLEMENTED FUNCTIONS MUST BE STUBS.
* CREATE STUB ONLY IF IT'S REALLY NECESSARY! TRY TO KEEP ONLY A SINGLE FUNCTION. KEEP THE CODE AS SIMPLE AS POSSIBLE WITH LESS STUBS AND ABSTRACTIONS.
* ONLY PROVIDE THE STUB FUNCTIONS USED IN THE IMPLEMENTED FUNCTION, NO NEED TO PROVIDE THE OTHER STUB FUNCTIONS, JUST THE REQUESTED FUNCTION AND THE STUB FUNCTIONS.
* IMPORTANT: ALWAYS USE `pass` KEYWORD IN THE STUBS, DO NOT RETURN DUMMY VALUES, OR USE `...` OR `None` OR RAISE EXCEPTIONS. THE STUBS MUST BE EMPTY FUNCTIONS WITH DOC STRINGS and `pass` KEYWORD.
{% else %}
* IMPORTANT: FOR THIS GENERATION, CREATE ONLY ONE FUNCTION WITHOUT ANY STUBS. THE GENERATED FUNCTION HAS TO BE A WORKING CODE, NO SIMPLIFICATIONS OR INCOMPLETE CODE.
{% endif %}
* IF THE FUNCTION USE NON-CORE PYTHON LIBS, ADD THE IMPORTS STATEMENTS, AND ADD THE LIBS TO THE REQUIREMENTS BLOCK.
* YOU ARE CONTINUING AN ONGOING WORK, SO YOU ONLY NEED TO IMPLEMENT THE FUNCTIONALITY THAT IS REQUESTED, DON'T IMPLEMENT UNREQUESTED FUNCTIONALITY.
* DOC STRING ON EACH FUNCTION AND STUB IS MANDATORY AND AS DETAILED AS POSSIBLE! ALWAYS DEFINE: Function description, `Args`, `Returns`, and `Example`, EVEN THE STUBS. FOR STUBS, THE LONGER THE DOC STRING, THE BETTER.
* DO NOT CHANGE THE SIGNATURE OF THE FUNCTION, THE FUNCTION NAME, OR THE PARAMETER NAMES. THE FUNCTIONALITY MUST BE THE SAME AS THE ORIGINAL FUNCTION. IF THE REQUESTED FUNCTION IS ALREADY IMPLEMENTED, CHANGE IT ONLY IF IT'S REALLY NECESSARY.
* AVOID NESTED FUNCTIONS, THE STUBS AND FUNCTIONS MUST BE IN THE GLOBAL SCOPE.
* ONLY WRITE FUNCTIONS NOT CLASS, UNLESS IT'S DATA CLASS OR NAMEDTUPLE.
* NEVER USE DUMMY DATA OR GLOBAL VARIABLES! ALWAYS PASS WHAT'S NEEDED AS ARGUMENTS! NO HARDCODED VALUES!
>>>>>>> 0ca37c25
<|MERGE_RESOLUTION|>--- conflicted
+++ resolved
@@ -4,141 +4,5 @@
 {# Then we include clear examples of what we want the LLM to do #}
 {% include 'develop/python.system.examples.j2' %}
 
-<<<<<<< HEAD
 {# Finally we include the incatations we use to try and get the LLM to do what we want #}
 {% include 'develop/python.system.incantations.j2' %}
-=======
-The requirements.txt
-```requirements
-
-```
-
-The code.py
-```python
-....
-
-
-You always use types from the core python types: `bool`, `int`, `float`, `complex`, `str`, `bytes`, `tuple`, `list`, `dict`, `set`, `frozenset`.
-collection based param_types must be in the format: `list[int]`, `set[str]`, `tuple[float, str]`, etc.
-You can use types from libraries when required.
-Generated files can be passed around as bytes
-
-You always add a doc string to each function so the junior developer knows what to do.
-
-Here is an example output for a function that takes in a list of urls and outputs the webpage as either a markdown or html file.
-
-```
-def check_urls(urls: list[str]) -> list[str]:
-    """
-    Verifies the validity and accessibility of a list of URLs.
-
-    This function checks if the provided URLs are formatted correctly and are accessible.
-
-    Args:
-        urls (list[str]): A list of URLs to be verified.
-
-    Returns:
-        list[str]: A list of URLs that are verified to be valid and accessible.
-
-    Example:
-        urls = ['https://www.google.com', 'https://www.facebook.com', 'https://invalidurl.com']
-        check_urls(urls)
-        > ['https://www.google.com', 'https://www.facebook.com']
-    """
-    pass
-
-def download_page(url: str) -> str:
-    """
-    Downloads the HTML content of a given webpage.
-
-    This function takes a URL and downloads the HTML content of the webpage at that URL.
-
-    Args:
-        url (str): The URL of the webpage to download.
-
-    Returns:
-        str: The HTML content of the webpage.
-
-    Example:
-        url = 'https://www.google.com'
-        download_page(url)
-        > '<!doctype html><html itemscope="" itemtype="http://schema.org/WebPage" lang="en"><head>...'
-    """
-    pass
-
-def convert_to_markdown(html: str) -> str:
-    """
-    Converts HTML content to Markdown format.
-
-    This function takes HTML content as input and converts it into Markdown format. 
-    It's useful for transforming webpages into a more readable and simpler text format.
-
-    Args:
-        html (str): The HTML content to be converted.
-
-    Returns:
-        str: The content converted into Markdown format.
-
-    Example:
-        html = '<!doctype html><html itemscope="" itemtype="http://schema.org/WebPage" lang="en"><head>...'
-        convert_to_markdown(html)
-        > '# Title This is a paragraph of text. ## Subtitle This is another paragraph of text.'
-    """
-   pass
-
-def convert_webpages(urls: List[str], format: str) -> List[str]:
-    """
-    ~ THIS IS THE REQUESTED FUNCTION, SO YOU HAVE TO FULLY IMPLEMENT THIS FUNCTION ~
-
-    Converts a list of webpages to a specified format.
-
-    This function takes a list of URLs and downloads the HTML content of each webpage.
-    It then converts the HTML content into the specified format (either 'markdown' or 'html').
-    The resulting content is returned as a list of strings.
-
-    Args:
-        urls (List[str]): A list of URLs to be converted.
-        format (str): The desired format for the output. It can be either 'markdown' or 'html'.
-
-    Returns:
-        List[str]: A list of webpages converted to the specified format.
-
-    Example:
-        convert_webpages(['https://www.google.com'], 'markdown')
-        > ['# Title This is a paragraph of text. ## Subtitle This is another paragraph of text.']
-        convert_webpages(['https://www.google.com'], 'html')
-        > ['<!doctype html><html itemscope="" itemtype="http://schema.org/WebPage" lang="en"><head>...']
-    """
-    verified_urls: List[str] = check_urls(urls)
-
-    output: List[str] = []
-    for vurl in verified_urls:
-        html: str = download_page(vurl)
-        if format == 'markdown':
-            md: str = convert_to_markdown(html)
-            output.apppend(md)
-        else:
-            output.append(html)
-    return output
-```
-
-Thinking carefully step by step. Always start your answer with your analysis of the problem and possible problems. Then discuss the types of objects that maybe useful
-
-## IMPORTANT
-* USE A SINGLE CODE BLOCK ("```python") FOR ALL PYTHON CODE, USE A SINGLE REQUIREMENTS BLOCK ("```requirements") FOR ALL REQUIREMENTS CODE (THIS IS MANDATORY)
-{% if allow_stub %}
-* THE GENERATED CODE HAS TO BE A WORKING CODE, NO SIMPLIFICATIONS OR INCOMPLETE CODE, UNIMPLEMENTED FUNCTIONS MUST BE STUBS.
-* CREATE STUB ONLY IF IT'S REALLY NECESSARY! TRY TO KEEP ONLY A SINGLE FUNCTION. KEEP THE CODE AS SIMPLE AS POSSIBLE WITH LESS STUBS AND ABSTRACTIONS.
-* ONLY PROVIDE THE STUB FUNCTIONS USED IN THE IMPLEMENTED FUNCTION, NO NEED TO PROVIDE THE OTHER STUB FUNCTIONS, JUST THE REQUESTED FUNCTION AND THE STUB FUNCTIONS.
-* IMPORTANT: ALWAYS USE `pass` KEYWORD IN THE STUBS, DO NOT RETURN DUMMY VALUES, OR USE `...` OR `None` OR RAISE EXCEPTIONS. THE STUBS MUST BE EMPTY FUNCTIONS WITH DOC STRINGS and `pass` KEYWORD.
-{% else %}
-* IMPORTANT: FOR THIS GENERATION, CREATE ONLY ONE FUNCTION WITHOUT ANY STUBS. THE GENERATED FUNCTION HAS TO BE A WORKING CODE, NO SIMPLIFICATIONS OR INCOMPLETE CODE.
-{% endif %}
-* IF THE FUNCTION USE NON-CORE PYTHON LIBS, ADD THE IMPORTS STATEMENTS, AND ADD THE LIBS TO THE REQUIREMENTS BLOCK.
-* YOU ARE CONTINUING AN ONGOING WORK, SO YOU ONLY NEED TO IMPLEMENT THE FUNCTIONALITY THAT IS REQUESTED, DON'T IMPLEMENT UNREQUESTED FUNCTIONALITY.
-* DOC STRING ON EACH FUNCTION AND STUB IS MANDATORY AND AS DETAILED AS POSSIBLE! ALWAYS DEFINE: Function description, `Args`, `Returns`, and `Example`, EVEN THE STUBS. FOR STUBS, THE LONGER THE DOC STRING, THE BETTER.
-* DO NOT CHANGE THE SIGNATURE OF THE FUNCTION, THE FUNCTION NAME, OR THE PARAMETER NAMES. THE FUNCTIONALITY MUST BE THE SAME AS THE ORIGINAL FUNCTION. IF THE REQUESTED FUNCTION IS ALREADY IMPLEMENTED, CHANGE IT ONLY IF IT'S REALLY NECESSARY.
-* AVOID NESTED FUNCTIONS, THE STUBS AND FUNCTIONS MUST BE IN THE GLOBAL SCOPE.
-* ONLY WRITE FUNCTIONS NOT CLASS, UNLESS IT'S DATA CLASS OR NAMEDTUPLE.
-* NEVER USE DUMMY DATA OR GLOBAL VARIABLES! ALWAYS PASS WHAT'S NEEDED AS ARGUMENTS! NO HARDCODED VALUES!
->>>>>>> 0ca37c25
