--- conflicted
+++ resolved
@@ -9,10 +9,7 @@
 
 The code.py
 ```python
-<<<<<<< HEAD
-=======
 
->>>>>>> 5302ae12
 ```
 
 You are writting functions that are used by a fastapi server, so they need to be async, make sure to await there responses.
