version: "3"
services:
  postgres:
    image: ankane/pgvector:latest
    environment:
      POSTGRES_USER: agpt_live
      POSTGRES_PASSWORD: bnfaHGGSDF134345
      POSTGRES_DB: codegen
    ports:
      - "5432:5432"
  app:
    build:
      context: .
      dockerfile: Dockerfile
<<<<<<< HEAD
    develop:
      watch:
        - action: rebuild
          files:
            - ./**/*.py
=======
>>>>>>> 624d1fce
    environment:
      - PORT=8080
      - DB_HOST=postgres
      - DB_PORT=5432
      - DATABASE_URL=postgres://agpt_live:bnfaHGGSDF134345@postgres:5432/codegen
      - OPENAI_API_KEY=<your-open-ai-key>
    ports:
      - "8080:8080"
    depends_on:
      - postgres
<<<<<<< HEAD
=======
      
 
>>>>>>> 624d1fce
<|MERGE_RESOLUTION|>--- conflicted
+++ resolved
@@ -12,14 +12,11 @@
     build:
       context: .
       dockerfile: Dockerfile
-<<<<<<< HEAD
     develop:
       watch:
         - action: rebuild
           files:
             - ./**/*.py
-=======
->>>>>>> 624d1fce
     environment:
       - PORT=8080
       - DB_HOST=postgres
@@ -29,9 +26,4 @@
     ports:
       - "8080:8080"
     depends_on:
-      - postgres
-<<<<<<< HEAD
-=======
-      
- 
->>>>>>> 624d1fce
+      - postgres